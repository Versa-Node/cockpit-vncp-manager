--- conflicted
+++ resolved
@@ -1,4 +1,3 @@
-# See README.md.
 name: release
 on:
   push:
@@ -33,41 +32,4 @@
       - name: Publish GitHub release
         uses: cockpit-project/action-release@7d2e2657382e8d34f88a24b5987f2b81ea165785
         with:
-<<<<<<< HEAD
-          filename: "cockpit-docker-${{ github.ref_name }}.tar.xz"
-=======
-          filename: "cockpit-podman-${{ github.ref_name }}.tar.xz"
-
-  node-cache:
-    # doesn't depend on it, but let's make sure the build passes before we do this
-    needs: [source]
-    runs-on: ubuntu-latest
-    environment: node-cache
-    # done via deploy key, token needs no write permissions at all
-    permissions: {}
-    steps:
-      - name: Clone repository
-        uses: actions/checkout@v4
-
-      - name: Set up git
-        run: |
-            git config user.name "GitHub Workflow"
-            git config user.email "cockpituous@cockpit-project.org"
-
-      - name: Tag node-cache
-        run: |
-          set -eux
-          # this is a shared repo, prefix with project name
-          TAG="${GITHUB_REPOSITORY#*/}-$(basename $GITHUB_REF)"
-          make tools/node-modules
-          tools/node-modules checkout
-          cd node_modules
-          git tag "$TAG"
-          git remote add cache "ssh://git@github.com/${GITHUB_REPOSITORY%/*}/node-cache"
-          eval $(ssh-agent)
-          ssh-add - <<< '${{ secrets.DEPLOY_KEY }}'
-          # make this idempotent: delete an existing tag
-          git push cache :"$TAG" || true
-          git push cache tag "$TAG"
-          ssh-add -D
->>>>>>> f2145f14
+          filename: "cockpit-docker-${{ github.ref_name }}.tar.xz"