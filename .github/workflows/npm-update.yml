--- conflicted
+++ resolved
@@ -6,14 +6,10 @@
   workflow_dispatch:
 jobs:
   npm-update:
-    runs-on: ubuntu-latest
+    runs-on: ubuntu-20.04
     permissions:
       pull-requests: write
       contents: write
-<<<<<<< HEAD
-=======
-    runs-on: ubuntu-20.04
->>>>>>> 2b4b64b6
     steps:
       - name: Set up dependencies
         run: |
