--- conflicted
+++ resolved
@@ -80,15 +80,9 @@
 msgid "Author"
 msgstr "Hazırlayan"
 
-<<<<<<< HEAD
-#: src/app.jsx:683
+#: src/app.jsx:641
 msgid "Automatically start docker on boot"
 msgstr "Docker'ı önyüklemede otomatik olarak başlat"
-=======
-#: src/app.jsx:641
-msgid "Automatically start podman on boot"
-msgstr "Podman'ı önyüklemede otomatik olarak başlat"
->>>>>>> ddeec5e2
 
 #: src/Containers.jsx:535 src/Containers.jsx:538 src/Containers.jsx:597
 msgid "CPU"
@@ -917,15 +911,9 @@
 msgid "Docker containers"
 msgstr "Docker kapsayıcıları"
 
-<<<<<<< HEAD
-#: src/app.jsx:679
+#: src/app.jsx:637
 msgid "Docker service is not active"
 msgstr "Docker hizmeti etkin değil"
-=======
-#: src/app.jsx:637
-msgid "Podman service is not active"
-msgstr "Podman hizmeti etkin değil"
->>>>>>> ddeec5e2
 
 #: src/ImageRunModal.jsx:935 src/PodCreateModal.jsx:124
 msgid "Port mapping"
@@ -1139,15 +1127,9 @@
 msgid "Start period"
 msgstr "Başlangıç süresi"
 
-<<<<<<< HEAD
-#: src/app.jsx:686
+#: src/app.jsx:644
 msgid "Start docker"
 msgstr "Docker'ı başlat"
-=======
-#: src/app.jsx:644
-msgid "Start podman"
-msgstr "Podman'ı başlat"
->>>>>>> ddeec5e2
 
 #: src/ImageSearchModal.jsx:185
 msgid "Start typing to look for images."
@@ -1183,15 +1165,9 @@
 msgid "System"
 msgstr "Sistem"
 
-<<<<<<< HEAD
-#: src/app.jsx:732
+#: src/app.jsx:690
 msgid "System Docker service is also available"
 msgstr "Sistem Docker hizmeti de kullanılabilir"
-=======
-#: src/app.jsx:690
-msgid "System Podman service is also available"
-msgstr "Sistem Podman hizmeti de kullanılabilir"
->>>>>>> ddeec5e2
 
 #: src/PublishPort.jsx:70
 msgid "TCP"
@@ -1269,15 +1245,9 @@
 msgid "User"
 msgstr "Kullanıcı"
 
-<<<<<<< HEAD
-#: src/app.jsx:739
+#: src/app.jsx:697
 msgid "User Docker service is also available"
 msgstr "Kullanıcı Docker hizmeti de kullanılabilir"
-=======
-#: src/app.jsx:697
-msgid "User Podman service is also available"
-msgstr "Kullanıcı Podman hizmeti de kullanılabilir"
->>>>>>> ddeec5e2
 
 #: src/ImageRunModal.jsx:724 src/ImageRunModal.jsx:748
 #: src/PodCreateModal.jsx:115
