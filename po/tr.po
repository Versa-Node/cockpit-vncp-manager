# #-#-#-#-#  docker.js.pot (PACKAGE VERSION)  #-#-#-#-#
# SOME DESCRIPTIVE TITLE.
# Copyright (C) YEAR THE PACKAGE'S COPYRIGHT HOLDER
# This file is distributed under the same license as the PACKAGE package.
# Oğuz Ersen <oguzersen@protonmail.com>, 2020.
msgid ""
msgstr ""
"Project-Id-Version: PACKAGE_VERSION\n"
"Report-Msgid-Bugs-To: \n"
"POT-Creation-Date: 2023-07-12 03:14+0000\n"
"PO-Revision-Date: 2023-06-26 15:47+0000\n"
"Last-Translator: Burak Yavuz <hitowerdigit@hotmail.com>\n"
"Language-Team: Turkish <https://translate.fedoraproject.org/projects/cockpit-"
"docker/main/tr/>\n"
"Language: tr\n"
"MIME-Version: 1.0\n"
"Content-Type: text/plain; charset=UTF-8\n"
"Content-Transfer-Encoding: 8bit\n"
"Plural-Forms: nplurals=2; plural=n != 1\n"
"X-Generator: Weblate 4.18.1\n"

#: src/Images.jsx:86
msgid "$0 container"
msgid_plural "$0 containers"
msgstr[0] "$0 kapsayıcı"
msgstr[1] "$0 kapsayıcı"

#: src/Images.jsx:272
msgid "$0 image total, $1"
msgid_plural "$0 images total, $1"
msgstr[0] "Toplam $0 kalıp, $1"
msgstr[1] "Toplam $0 kalıp, $1"

#: src/ContainerHealthLogs.jsx:35
msgid "$0 second"
msgid_plural "$0 seconds"
msgstr[0] "$0 saniye"
msgstr[1] "$0 saniye"

#: src/Images.jsx:276
msgid "$0 unused image, $1"
msgid_plural "$0 unused images, $1"
msgstr[0] "$0 kullanılmayan kalıp, $1"
msgstr[1] "$0 kullanılmayan kalıp, $1"

#: src/ImageRunModal.jsx:1072
msgid "Action to take once the container transitions to an unhealthy state."
msgstr ""
"Kapsayıcı sağlıksız bir duruma geçtikten sonra gerçekleştirilecek eylem."

#: src/ImageRunModal.jsx:938 src/PodCreateModal.jsx:124
msgid "Add port mapping"
msgstr "Bağlantı noktası eşlemesi ekle"

#: src/ImageRunModal.jsx:957
msgid "Add variable"
msgstr "Değişken ekle"

#: src/ImageRunModal.jsx:947 src/PodCreateModal.jsx:134
msgid "Add volume"
msgstr "Birim ekle"

#: src/ImageRunModal.jsx:655 src/ContainerHeader.jsx:21 src/Containers.jsx:742
msgid "All"
msgstr "Tümü"

#: src/ImageSearchModal.jsx:175
msgid "All registries"
msgstr "Tüm kayıtlar"

#: src/ImageRunModal.jsx:908
msgid "Always"
msgstr "Her zaman"

#: src/PodActions.jsx:55
msgid "An error occurred"
msgstr "Bir hata meydana geldi"

#: src/ContainerCommitModal.jsx:105
msgid "Author"
msgstr "Hazırlayan"

<<<<<<< HEAD
#: src/app.jsx:675
msgid "Automatically start docker on boot"
msgstr "Docker'ı önyüklemede otomatik olarak başlat"
=======
#: src/app.jsx:683
msgid "Automatically start podman on boot"
msgstr "Podman'ı önyüklemede otomatik olarak başlat"
>>>>>>> 2b4b64b6

#: src/Containers.jsx:523 src/Containers.jsx:526 src/Containers.jsx:585
msgid "CPU"
msgstr "CPU"

#: src/ImageRunModal.jsx:861
msgid "CPU Shares help"
msgstr "CPU Paylaşımları yardımı"

#: src/ImageRunModal.jsx:859
msgid "CPU shares"
msgstr "CPU paylaşımları"

#: src/ImageRunModal.jsx:863
msgid ""
"CPU shares determine the priority of running containers. Default priority is "
"1024. A higher number prioritizes this container. A lower number decreases "
"priority."
msgstr ""
"CPU paylaşımları, kapsayıcıları çalıştırmanın önceliğini belirler. "
"Varsayılan öncelik 1024'dür. Daha yüksek bir sayı bu kapsayıcıya öncelik "
"verir. Daha düşük bir sayı önceliği azaltır."

#: src/ForceRemoveModal.jsx:25 src/PodActions.jsx:50 src/ImageRunModal.jsx:1113
#: src/ImageSearchModal.jsx:151 src/ContainerCommitModal.jsx:157
#: src/PruneUnusedImagesModal.jsx:97 src/ContainerCheckpointModal.jsx:50
#: src/ImageDeleteModal.jsx:94 src/ContainerRestoreModal.jsx:53
#: src/ContainerDeleteModal.jsx:34 src/PruneUnusedContainersModal.jsx:96
#: src/ContainerRenameModal.jsx:96 src/PodCreateModal.jsx:156
msgid "Cancel"
msgstr "İptal"

#: src/Containers.jsx:315
msgid "Checking health"
msgstr "Sağlık denetleniyor"

#: src/ContainerCheckpointModal.jsx:46 src/Containers.jsx:228
msgid "Checkpoint"
msgstr "Denetim noktası"

#: src/ImageRunModal.jsx:718
msgid "Checkpoint and restore support"
msgstr "Denetim noktası ve geri yükleme desteği"

#: src/ContainerCheckpointModal.jsx:41
msgid "Checkpoint container $0"
msgstr "$0 kapsayıcısı denetim noktası"

#: src/Containers.jsx:541
msgid "Click to see published ports"
msgstr "Yayınlanan bağlantı noktalarını görmek için tıklayın"

#: src/Containers.jsx:556
msgid "Click to see volumes"
msgstr "Birimleri görmek için tıklayın"

#: org.cockpit-project.docker.metainfo.xml:6
msgid "Cockpit component for Docker containers"
msgstr "Docker kapsayıcıları için Cockpit bileşeni"

#: src/ImageRunModal.jsx:814 src/ImageRunModal.jsx:964
#: src/ContainerCommitModal.jsx:112 src/ImageDetails.jsx:15
#: src/ContainerDetails.jsx:40 src/ContainerHealthLogs.jsx:67
msgid "Command"
msgstr "Komut"

#: src/ImageHistory.jsx:33
msgid "Comments"
msgstr "Açıklamalar"

#: src/ContainerCommitModal.jsx:144 src/Containers.jsx:263
msgid "Commit"
msgstr "İşle"

#: src/ContainerCommitModal.jsx:136
msgid "Commit container"
msgstr "Kapsayıcı işle"

#: src/util.js:9
msgid "Configured"
msgstr "Yapılandırıldı"

#: src/Containers.jsx:450
msgid "Console"
msgstr "Konsol"

#: src/Containers.jsx:583
msgid "Container"
msgstr "Kapsayıcı"

#: src/ImageRunModal.jsx:306
msgid "Container failed to be created"
msgstr "Kapsayıcının oluşturulması başarısız oldu"

#: src/ImageRunModal.jsx:289
msgid "Container failed to be started"
msgstr "Kapsayıcının başlatılması başarısız oldu"

#: src/ContainerTerminal.jsx:260
msgid "Container is not running"
msgstr "Kapsayıcı çalışmıyor"

#: src/ImageRunModal.jsx:695
msgid "Container name"
msgstr "Kapsayıcı adı"

#: src/ContainerRenameModal.jsx:27 src/ContainerRenameModal.jsx:38
msgid "Container name is required."
msgstr "Kapsayıcı adı gerekli."

#: src/Volume.jsx:22
msgid "Container path"
msgstr "Kapsayıcı yolu"

#: src/PublishPort.jsx:53
msgid "Container port"
msgstr "Kapsayıcı bağlantı noktası"

#: src/Containers.jsx:796 src/Containers.jsx:802 src/Containers.jsx:833
msgid "Containers"
msgstr "Kapsayıcılar"

#: src/ImageRunModal.jsx:1110 src/PodCreateModal.jsx:153
msgid "Create"
msgstr "Oluştur"

#: src/ContainerCommitModal.jsx:137
msgid "Create a new image based on the current state of the $0 container."
msgstr "$0 kapsayıcısının şu anki durumuna göre yeni bir kalıp oluşturun."

#: src/ImageRunModal.jsx:1107
msgid "Create and run"
msgstr "Oluştur ve çalıştır"

#: src/ImageRunModal.jsx:1104 src/Images.jsx:401 src/Images.jsx:415
#: src/Containers.jsx:759
msgid "Create container"
msgstr "Kapsayıcı oluştur"

#: src/ImageRunModal.jsx:1104
msgid "Create container in $0"
msgstr "$0 içinde kapsayıcı oluştur"

#: src/Containers.jsx:843
msgid "Create container in pod"
msgstr "Bölme içinde kapsayıcı oluştur"

#: src/Containers.jsx:751 src/PodCreateModal.jsx:149
msgid "Create pod"
msgstr "Bölme oluştur"

#: src/Images.jsx:181 src/ImageHistory.jsx:33 src/ContainerDetails.jsx:64
#: src/util.js:9 src/util.js:12 src/PruneUnusedContainersModal.jsx:65
msgid "Created"
msgstr "Oluşturuldu"

#: src/ImageHistory.jsx:33
msgid "Created by"
msgstr "Oluşturan"

#: src/ImageRunModal.jsx:882
msgid "Decrease CPU shares"
msgstr "CPU paylaşımlarını azalt"

#: src/ImageRunModal.jsx:987
msgid "Decrease interval"
msgstr "Aralığı azalt"

#: src/ImageRunModal.jsx:921
msgid "Decrease maximum retries"
msgstr "En fazla yeniden denemeyi azalt"

#: src/ImageRunModal.jsx:840
msgid "Decrease memory"
msgstr "Belleği azalt"

#: src/ImageRunModal.jsx:1061
msgid "Decrease retries"
msgstr "Yeniden denemeleri azalt"

#: src/ImageRunModal.jsx:1037
msgid "Decrease start period"
msgstr "Başlangıç süresini azalt"

#: src/ImageRunModal.jsx:1012
msgid "Decrease timeout"
msgstr "Zaman aşımını azalt"

#: src/PodActions.jsx:46 src/PodActions.jsx:180 src/Images.jsx:421
#: src/ContainerDeleteModal.jsx:33 src/Containers.jsx:282
msgid "Delete"
msgstr "Sil"

#: src/ImageDeleteModal.jsx:88
msgid "Delete $0"
msgstr "$0 sil"

#: src/ForceRemoveModal.jsx:18 src/ContainerDeleteModal.jsx:31
msgid "Delete $0?"
msgstr "$0 silinsin mi?"

#: src/PodActions.jsx:41
msgid "Delete pod $0?"
msgstr "$0 bölmesi silinsin mi?"

#: src/ImageDeleteModal.jsx:92
msgid "Delete tagged images"
msgstr "Etiketli kalıpları sil"

#: src/PruneUnusedImagesModal.jsx:32
msgid "Delete unused system images:"
msgstr "Kullanılmayan sistem kalıplarını sil:"

#: src/PruneUnusedImagesModal.jsx:32
msgid "Delete unused user images:"
msgstr "Kullanılmayan kullanıcı kalıplarını sil:"

#: src/ContainerDeleteModal.jsx:37
msgid "Deleting a container will erase all data in it."
msgstr "Bir kapsayıcıyı silmek içindeki tüm verileri silecek."

#: src/Containers.jsx:70
msgid "Deleting a running container will erase all data in it."
msgstr "Çalışan bir kapsayıcıyı silmek içindeki tüm verileri silecek."

#: src/PodActions.jsx:61
msgid "Deleting this pod will remove the following containers:"
msgstr "Bu bölmeyi silmek aşağıdaki kapsayıcıları kaldıracak:"

#: src/ImageRunModal.jsx:700 src/Images.jsx:150 src/Containers.jsx:438
msgid "Details"
msgstr "Ayrıntılar"

#: src/Images.jsx:183
msgid "Disk space"
msgstr "Disk alanı"

#: src/ContainerCommitModal.jsx:126
msgid ""
"Docker format is useful when sharing the image with Docker or Moby Engine"
msgstr ""
"Docker biçimi, kalıbı Docker veya Moby Engine ile paylaşırken kullanışlıdır"

#: src/ImageSearchModal.jsx:148
msgid "Download"
msgstr "İndir"

#: src/Images.jsx:348
msgid "Download new image"
msgstr "Yeni kalıbı indir"

#: src/PodActions.jsx:57
msgid "Empty pod $0 will be permanently removed."
msgstr "Boş bölme $0 kalıcı olarak kaldırılacaktır."

#: src/ImageRunModal.jsx:809 src/ImageDetails.jsx:21
msgid "Entrypoint"
msgstr "Giriş noktası"

#: src/ImageRunModal.jsx:956 src/ContainerIntegration.jsx:116
msgid "Environment variables"
msgstr "Ortam değişkenleri"

#: src/util.js:12
msgid "Error"
msgstr "Hata"

#: src/Images.jsx:56 src/Notification.jsx:42
msgid "Error message"
msgstr "Hata iletisi"

#: src/ContainerTerminal.jsx:264
msgid "Error occurred while connecting console"
msgstr "Konsola bağlanırken hata meydana geldi"

#: src/ContainerCommitModal.jsx:107
msgid "Example, Your Name <yourname@example.com>"
msgstr "Örnek, Adınız <adiniz@ornek.com>"

#: src/ImageRunModal.jsx:764
msgid "Example: $0"
msgstr "Örnek: $0"

#: src/ContainerDetails.jsx:14 src/util.js:9 src/util.js:12
msgid "Exited"
msgstr "Çıkıldı"

#: src/ContainerHealthLogs.jsx:121
msgid "Failed health run"
msgstr "Sağlık işlemini çalıştırma başarısız oldu"

#: src/ContainerCheckpointModal.jsx:28
msgid "Failed to checkpoint container $0"
msgstr "$0 kapsayıcısını denetleme noktası başarısız oldu"

#: src/ImageRunModal.jsx:295
msgid "Failed to clean up container"
msgstr "Kapsayıcıyı temizleme başarısız oldu"

#: src/ContainerCommitModal.jsx:81
msgid "Failed to commit container $0"
msgstr "$0 kapsayıcısını işleme başarısız oldu"

#: src/ImageRunModal.jsx:357
msgid "Failed to create container $0"
msgstr "$0 kapsayıcısını oluşturma başarısız oldu"

#: src/Images.jsx:53
msgid "Failed to download image $0:$1"
msgstr "$0:$1 kalıbını indirme başarısız oldu"

#: src/Containers.jsx:59
msgid "Failed to force remove container $0"
msgstr "$0 kapsayıcısını zorla kaldırma başarısız oldu"

#: src/ImageDeleteModal.jsx:54
msgid "Failed to force remove image $0"
msgstr "$0 kalıbını zorla kaldırma başarısız oldu"

#: src/PodActions.jsx:116
msgid "Failed to force restart pod $0"
msgstr "$0 bölmesini yeniden başlatmaya zorlama başarısız oldu"

#: src/PodActions.jsx:94
msgid "Failed to force stop pod $0"
msgstr "$0 bölmesini zorla durdurma başarısız oldu"

#: src/Containers.jsx:116
msgid "Failed to pause container $0"
msgstr "$0 kapsayıcısını duraklatma başarısız oldu"

#: src/PodActions.jsx:161
msgid "Failed to pause pod $0"
msgstr "$0 bölmesini duraklatma başarısız oldu"

#: src/PruneUnusedContainersModal.jsx:57
msgid "Failed to prune unused containers"
msgstr "Kullanılmayan kapsayıcıları ayıklama başarısız oldu"

#: src/PruneUnusedImagesModal.jsx:73
msgid "Failed to prune unused images"
msgstr "Kullanılmayan kalıpları ayıklama başarısız oldu"

#: src/ImageRunModal.jsx:363
msgid "Failed to pull image $0"
msgstr "$0 kalıbını çekme başarısız oldu"

#: src/ContainerDeleteModal.jsx:21
msgid "Failed to remove container $0"
msgstr "$0 kapsayıcısını kaldırma başarısız oldu"

#: src/ImageDeleteModal.jsx:78
msgid "Failed to remove image $0"
msgstr "$0 kalıbını kaldırma başarısız oldu"

#: src/ContainerRenameModal.jsx:53
msgid "Failed to rename container $0"
msgstr "$0 kapsayıcısını yeniden adlandırma başarısız oldu"

#: src/Containers.jsx:147
msgid "Failed to restart container $0"
msgstr "$0 kapsayıcısını yeniden başlatma başarısız oldu"

#: src/PodActions.jsx:105
msgid "Failed to restart pod $0"
msgstr "$0 bölmesini yeniden başlatma başarısız oldu"

#: src/ContainerRestoreModal.jsx:31
msgid "Failed to restore container $0"
msgstr "$0 kapsayıcısını geri yükleme başarısız oldu"

#: src/Containers.jsx:106
msgid "Failed to resume container $0"
msgstr "$0 kapsayıcısını sürdürme başarısız oldu"

#: src/PodActions.jsx:146
msgid "Failed to resume pod $0"
msgstr "$0 bölmesini sürdürme başarısız oldu"

#: src/ImageRunModal.jsx:350
msgid "Failed to run container $0"
msgstr "$0 kapsayıcısını çalıştırma başarısız oldu"

#: src/ContainerHealthLogs.jsx:101 src/Containers.jsx:133
msgid "Failed to run health check on container $0"
msgstr "$0 kapsayıcısında sağlık denetimi çalıştırma başarısız oldu"

#: src/ImageRunModal.jsx:444 src/ImageSearchModal.jsx:92
msgid "Failed to search for images."
msgstr "Kalıpları arama başarısız oldu."

#: src/ImageRunModal.jsx:444 src/ImageSearchModal.jsx:92
msgid "Failed to search for images: $0"
msgstr "Kalıpları arama başarısız oldu: $0"

#: src/ImageRunModal.jsx:442 src/ImageSearchModal.jsx:91
msgid "Failed to search for new images"
msgstr "Yeni kalıpları arama başarısız oldu"

#: src/Containers.jsx:96
msgid "Failed to start container $0"
msgstr "$0 kapsayıcısını başlatma başarısız oldu"

#: src/PodActions.jsx:131
msgid "Failed to start pod $0"
msgstr "$0 bölmesini başlatma başarısız oldu"

#: src/Containers.jsx:86
msgid "Failed to stop container $0"
msgstr "$0 kapsayıcısını durdurma başarısız oldu"

#: src/PodActions.jsx:83
msgid "Failed to stop pod $0"
msgstr "$0 bölmesini durdurma başarısız oldu"

#: src/ContainerHealthLogs.jsx:91
msgid "Failing streak"
msgstr "Başarısız olan seri"

#: src/ContainerCommitModal.jsx:151
msgid "Force commit"
msgstr "İşlemeye zorla"

#: src/ForceRemoveModal.jsx:23 src/PodActions.jsx:46
msgid "Force delete"
msgstr "Silmeye zorla"

#: src/PodActions.jsx:40
msgid "Force delete pod $0?"
msgstr "$0 bölmesi silmeye zorlansın mı?"

#: src/PodActions.jsx:120 src/Containers.jsx:203
msgid "Force restart"
msgstr "Yeniden başlatmaya zorla"

#: src/PodActions.jsx:98 src/ImageRunModal.jsx:60
#: src/ContainerHealthLogs.jsx:42 src/Containers.jsx:195
msgid "Force stop"
msgstr "Durdurmaya zorla"

#: src/ImageRunModal.jsx:851
msgid "GB"
msgstr "GB"

#: src/ContainerDetails.jsx:52
msgid "Gateway"
msgstr "Ağ geçidi"

#: src/ImageRunModal.jsx:963 src/Containers.jsx:457
msgid "Health check"
msgstr "Sağlık denetimi"

#: src/ImageRunModal.jsx:972
msgid "Health check interval help"
msgstr "Sağlık denetimi aralığı yardımı"

#: src/ImageRunModal.jsx:1047
msgid "Health check retries help"
msgstr "Sağlık denetimi yeniden denemeleri yardımı"

#: src/ImageRunModal.jsx:1022
msgid "Health check start period help"
msgstr "Sağlık denetimi başlangıç dönemi yardımı"

#: src/ImageRunModal.jsx:997
msgid "Health check timeout help"
msgstr "Sağlık denetimi zaman aşımı yardımı"

#: src/ImageRunModal.jsx:1070
msgid "Health failure check action help"
msgstr "Sağlık denetimi hatası eylem yardımı"

#: src/Containers.jsx:311
msgid "Healthy"
msgstr "Sağlıklı"

#: src/Images.jsx:303
msgid "Hide images"
msgstr "Kalıpları gizle"

#: src/Images.jsx:253
msgid "Hide intermediate images"
msgstr "Ara kalıpları gizle"

#: src/Images.jsx:159
msgid "History"
msgstr "Geçmiş"

#: src/Volume.jsx:17
msgid "Host path"
msgstr "Anamakine yolu"

#: src/PublishPort.jsx:33
msgid "Host port"
msgstr "Anamakine bağlantı noktası"

#: src/PublishPort.jsx:36
msgid "Host port help"
msgstr "Anamakine b.noktası yardım"

#: src/Images.jsx:182 src/ContainerDetails.jsx:32
msgid "ID"
msgstr "Kimlik"

#: src/PublishPort.jsx:17 src/ContainerDetails.jsx:48
msgid "IP address"
msgstr "IP adresi"

#: src/PublishPort.jsx:20
msgid "IP address help"
msgstr "IP adresi yardım"

#: src/ImageRunModal.jsx:729
msgid "Ideal for development"
msgstr "Geliştirme için ideal"

#: src/ImageRunModal.jsx:712
msgid "Ideal for running services"
msgstr "Çalışan hizmetler için ideal"

#: src/PublishPort.jsx:22
msgid ""
"If host IP is set to 0.0.0.0 or not set at all, the port will be bound on "
"all IPs on the host."
msgstr ""
"Eğer anamakine IP'si 0.0.0.0 olarak ayarlanırsa veya hiç ayarlanmazsa, "
"bağlantı noktası anamakinedeki tüm IP'lere bağlanır."

#: src/PublishPort.jsx:38
msgid ""
"If the host port is not set the container port will be randomly assigned a "
"port on the host."
msgstr ""
"Eğer anamakine bağlantı noktası ayarlanmazsa, kapsayıcı bağlantı noktası "
"anamakinede rastgele bir bağlantı noktasına atanacaktır."

#: src/ContainerRestoreModal.jsx:63
msgid "Ignore IP address if set statically"
msgstr "Sabit olarak ayarlanmışsa IP adresini yoksay"

#: src/ContainerRestoreModal.jsx:66
msgid "Ignore MAC address if set statically"
msgstr "Sabit olarak ayarlanmışsa MAC adresini yoksay"

#: src/ImageRunModal.jsx:757 src/Images.jsx:179 src/ContainerDetails.jsx:36
msgid "Image"
msgstr "Kalıp"

#: src/ContainerCommitModal.jsx:44
msgid "Image name is not unique"
msgstr "Kalıp adı benzersiz değil"

#: src/ContainerCommitModal.jsx:35
msgid "Image name is required"
msgstr "Kalıp adı gerekli"

#: src/ImageRunModal.jsx:759
msgid "Image selection help"
msgstr "Kalıp seçim yardımı"

#: src/Images.jsx:259 src/Images.jsx:289
msgid "Images"
msgstr "Kalıplar"

#: src/ImageRunModal.jsx:883
msgid "Increase CPU shares"
msgstr "CPU paylaşımlarını artır"

#: src/ImageRunModal.jsx:988
msgid "Increase interval"
msgstr "Aralığı artır"

#: src/ImageRunModal.jsx:922
msgid "Increase maximum retries"
msgstr "En fazla yeniden denemeyi artır"

#: src/ImageRunModal.jsx:841
msgid "Increase memory"
msgstr "Belleği artır"

#: src/ImageRunModal.jsx:1062
msgid "Increase retries"
msgstr "Yeniden denemeleri artır"

#: src/ImageRunModal.jsx:1038
msgid "Increase start period"
msgstr "Başlangıç süresini artır"

#: src/ImageRunModal.jsx:1013
msgid "Increase timeout"
msgstr "Zaman aşımını artır"

#: src/ImageRunModal.jsx:932 src/Containers.jsx:442
msgid "Integration"
msgstr "Bütünleştirme"

#: src/ImageRunModal.jsx:970 src/ContainerHealthLogs.jsx:71
msgid "Interval"
msgstr "Aralık"

#: src/ImageRunModal.jsx:974
msgid "Interval how often health check is run."
msgstr "Sağlık denetiminin ne sıklıkta çalıştırıldığı aralığı."

#: src/ContainerRenameModal.jsx:31 src/PodCreateModal.jsx:89
msgid ""
"Invalid characters. Name can only contain letters, numbers, and certain "
"punctuation (_ . -)."
msgstr ""
"Geçersiz karakterler. Ad sadece harf, sayı ve belirli noktalama işaretlerini "
"(_ . -) içerebilir."

#: src/ImageRunModal.jsx:849
msgid "KB"
msgstr "KB"

#: src/ContainerCheckpointModal.jsx:55 src/ContainerRestoreModal.jsx:58
msgid "Keep all temporary checkpoint files"
msgstr "Tüm geçici denetim noktası dosyalarını sakla"

#: src/ImageRunModal.jsx:90
msgid "Key"
msgstr "Anahtar"

#: src/ContainerHealthLogs.jsx:111
msgid "Last 5 runs"
msgstr "Son 5 çalıştırma"

#: src/ContainerCheckpointModal.jsx:57
msgid "Leave running after writing checkpoint to disk"
msgstr "Denetim noktasını diske yazdıktan sonra çalışır durumda bırak"

#: src/ContainerIntegration.jsx:95 src/ImageHistory.jsx:59
msgid "Loading details..."
msgstr "Ayrıntılar yükleniyor..."

#: src/ContainerLogs.jsx:53
msgid "Loading logs..."
msgstr "Günlükler yükleniyor..."

#: src/ImageUsedBy.jsx:12 src/Containers.jsx:597
msgid "Loading..."
msgstr "Yükleniyor..."

#: src/ImageRunModal.jsx:664
msgid "Local"
msgstr "Yerel"

#: src/ImageRunModal.jsx:547
msgid "Local images"
msgstr "Yerel kalıplar"

#: src/ContainerHealthLogs.jsx:109 src/Containers.jsx:446
msgid "Logs"
msgstr "Günlükler"

#: src/ContainerDetails.jsx:56
msgid "MAC address"
msgstr "MAC adresi"

#: src/ImageRunModal.jsx:850
msgid "MB"
msgstr "MB"

#: src/ImageRunModal.jsx:914
msgid "Maximum retries"
msgstr "En fazla yeniden deneme"

#: src/Containers.jsx:530 src/Containers.jsx:533 src/Containers.jsx:586
msgid "Memory"
msgstr "Bellek"

#: src/ImageRunModal.jsx:827
msgid "Memory limit"
msgstr "Bellek sınırı"

#: src/ImageRunModal.jsx:844
msgid "Memory unit"
msgstr "Bellek birimi"

#: src/Volume.jsx:27
msgid "Mode"
msgstr "Mod"

#: src/ImageDeleteModal.jsx:98
msgid "Multiple tags exist for this image. Select the tagged images to delete."
msgstr ""
"Bu kalıp için birden fazla etiket var. Silinecek etiketlenmiş kalıpları "
"seçin."

#: src/ImageRunModal.jsx:692 src/PruneUnusedContainersModal.jsx:64
#: src/PodCreateModal.jsx:96
msgid "Name"
msgstr "Ad"

#: src/ContainerRenameModal.jsx:67
msgid "New container name"
msgstr "Yeni kapsayıcı adı"

#: src/ContainerCommitModal.jsx:90
msgid "New image name"
msgstr "Yeni kalıp adı"

#: src/ImageRunModal.jsx:906
msgid "No"
msgstr "Hayır"

#: src/ImageRunModal.jsx:57 src/ContainerHealthLogs.jsx:39
msgid "No action"
msgstr "Eylem yok"

#: src/Containers.jsx:594
msgid "No containers"
msgstr "Kapsayıcılar yok"

#: src/ImageUsedBy.jsx:14
msgid "No containers are using this image"
msgstr "Bu kalıbı hiçbir kapsayıcı kullanmıyor"

#: src/Containers.jsx:595
msgid "No containers in this pod"
msgstr "Bu bölmede kapsayıcılar yok"

#: src/Containers.jsx:599
msgid "No containers that match the current filter"
msgstr "Şu anki süzgeçle eşleşen kapsayıcılar yok"

#: src/ImageRunModal.jsx:954
msgid "No environment variables specified"
msgstr "Belirtilen ortam değişkenleri yok"

#: src/Images.jsx:186
msgid "No images"
msgstr "Kalıplar yok"

#: src/ImageRunModal.jsx:782 src/ImageSearchModal.jsx:184
msgid "No images found"
msgstr "Bulunan kalıplar yok"

#: src/Images.jsx:190
msgid "No images that match the current filter"
msgstr "Şu anki süzgeçle eşleşen kalıplar yok"

#: src/Volume.jsx:38
msgid "No label"
msgstr "Etiket yok"

#: src/ImageRunModal.jsx:935 src/PodCreateModal.jsx:121
msgid "No ports exposed"
msgstr "Açığa çıkan bağlantı noktaları yok"

#: src/ImageSearchModal.jsx:188
msgid "No results for $0"
msgstr "$0 için sonuçlar yok"

#: src/Containers.jsx:601
msgid "No running containers"
msgstr "Çalışan kapsayıcılar yok"

#: src/ImageRunModal.jsx:944 src/PodCreateModal.jsx:131
msgid "No volumes specified"
msgstr "Belirtilen birimler yok"

#: src/ImageRunModal.jsx:907
msgid "On failure"
msgstr "Başarısızlıkla"

#: src/Containers.jsx:743
msgid "Only running"
msgstr "Sadece çalışanlar"

#: src/ContainerCommitModal.jsx:118
msgid "Options"
msgstr "Seçenekler"

#: src/ImageRunModal.jsx:702 src/ImageSearchModal.jsx:158
#: src/ContainerHeader.jsx:15 src/Images.jsx:180 src/Containers.jsx:584
#: src/PruneUnusedContainersModal.jsx:69 src/PodCreateModal.jsx:107
msgid "Owner"
msgstr "Sahibi"

#: src/ImageRunModal.jsx:704
msgid "Owner help"
msgstr "Sahibi yardımı"

#: src/ContainerHealthLogs.jsx:121
msgid "Passed health run"
msgstr "Sağlık çalıştırması geçti"

#: src/ImageRunModal.jsx:960
msgid ""
"Paste one or more lines of key=value pairs into any field for bulk import"
msgstr ""
"Toplu içe aktarma için herhangi bir alana bir veya daha fazla anahtar=değer "
"çifti satırı yapıştırın"

#: src/PodActions.jsx:165 src/Containers.jsx:211
msgid "Pause"
msgstr "Duraklat"

#: src/ContainerCommitModal.jsx:122
msgid "Pause container when creating image"
msgstr "Kalıp oluştururken kapsayıcıyı duraklatın"

#: src/util.js:9 src/util.js:12
msgid "Paused"
msgstr "Duraklatıldı"

#: src/PodCreateModal.jsx:72
msgid "Pod failed to be created"
msgstr "Bölmenin oluşturulması başarısız oldu"

#: src/PodCreateModal.jsx:99
msgid "Pod name"
msgstr "Bölme adı"

#: org.cockpit-project.docker.metainfo.xml:5
msgid "Docker"
msgstr "Docker"

#: src/index.html:20 src/manifest.json:0
msgid "Docker containers"
msgstr "Docker kapsayıcıları"

<<<<<<< HEAD
#: src/app.jsx:671
msgid "Docker service is not active"
msgstr "Docker hizmeti etkin değil"
=======
#: src/app.jsx:679
msgid "Podman service is not active"
msgstr "Podman hizmeti etkin değil"
>>>>>>> 2b4b64b6

#: src/ImageRunModal.jsx:937 src/PodCreateModal.jsx:123
msgid "Port mapping"
msgstr "Bağlantı noktası eşleme"

#: src/ImageDetails.jsx:39 src/ContainerIntegration.jsx:108
msgid "Ports"
msgstr "Bağlantı noktaları"

#: src/ImageRunModal.jsx:721
msgid "Ports under 1024 can be mapped"
msgstr "1024 altındaki bağlantı noktaları eşlenebilir"

#: src/Volume.jsx:40
msgid "Private"
msgstr "Özel"

#: src/PublishPort.jsx:64
msgid "Protocol"
msgstr "Protokol"

#: src/PruneUnusedImagesModal.jsx:95 src/PruneUnusedContainersModal.jsx:94
msgid "Prune"
msgstr "Ayıkla"

#: src/Containers.jsx:339 src/PruneUnusedContainersModal.jsx:87
msgid "Prune unused containers"
msgstr "Kullanılmayan kapsayıcıları ayıkla"

#: src/PruneUnusedImagesModal.jsx:88 src/Images.jsx:360
msgid "Prune unused images"
msgstr "Kullanılmayan kalıpları ayıkla"

#: src/PruneUnusedContainersModal.jsx:90 src/PruneUnusedContainersModal.jsx:94
msgid "Pruning containers"
msgstr "Kapsayıcılar ayıklanıyor"

#: src/PruneUnusedImagesModal.jsx:91 src/PruneUnusedImagesModal.jsx:95
msgid "Pruning images"
msgstr "Kalıplar ayıklanıyor"

#: src/ImageRunModal.jsx:803
msgid "Pull latest image"
msgstr "Son kalıbı çek"

#: src/Images.jsx:326
msgid "Pulling"
msgstr "Çekiliyor"

#: src/ContainerIntegration.jsx:44
msgid "Read-only access"
msgstr "Salt-okunur erişim"

#: src/ContainerIntegration.jsx:43
msgid "Read-write access"
msgstr "Okuma-yazma erişimi"

#: src/ImageRunModal.jsx:105 src/Volume.jsx:47 src/PublishPort.jsx:79
msgid "Remove item"
msgstr "Öğeyi kaldır"

#: src/PruneUnusedContainersModal.jsx:99
msgid "Removes selected non-running containers"
msgstr "Seçilen çalışmayan kapsayıcıları kaldırır"

#: src/util.js:9
msgid "Removing"
msgstr "Kaldırılıyor"

#: src/Containers.jsx:181 src/ContainerRenameModal.jsx:91
msgid "Rename"
msgstr "Yeniden adlandır"

#: src/ContainerRenameModal.jsx:84
msgid "Rename container $0"
msgstr "$0 kapsayıcısını yeniden adlandır"

#: src/ImageRunModal.jsx:715
msgid "Resource limits can be set"
msgstr "Kaynak sınırları ayarlanabilir"

#: src/PodActions.jsx:109 src/ImageRunModal.jsx:58
#: src/ContainerHealthLogs.jsx:40 src/util.js:9 src/Containers.jsx:199
msgid "Restart"
msgstr "Yeniden başlat"

#: src/ImageRunModal.jsx:891
msgid "Restart policy"
msgstr "Yeniden başlatma ilkesi"

#: src/ImageRunModal.jsx:893 src/ImageRunModal.jsx:903
msgid "Restart policy help"
msgstr "Yeniden başlatma ilkesi yardımı"

#: src/ImageRunModal.jsx:895
msgid "Restart policy to follow when containers exit."
msgstr "Kapsayıcılardan çıkıldığında izlenecek ilkeyi yeniden başlatın."

#: src/ImageRunModal.jsx:895
msgid ""
"Restart policy to follow when containers exit. Using linger for auto-"
"starting containers may not work in some circumstances, such as when "
"ecryptfs, systemd-homed, NFS, or 2FA are used on a user account."
msgstr ""
"Kapsayıcılar çıktığında izlenecek ilkeyi yeniden başlatın. Otomatik başlatma "
"kapsayıcıları için geciktirme kullanılması, bir kullanıcı hesabında "
"ecryptfs, systemd-homed, NFS veya 2FA kullanıldığında olduğu gibi bazı "
"durumlarda çalışmayabilir."

#: src/ContainerRestoreModal.jsx:49 src/Containers.jsx:249
msgid "Restore"
msgstr "Geri yükle"

#: src/ContainerRestoreModal.jsx:44
msgid "Restore container $0"
msgstr "$0 kapsayıcısını geri yükle"

#: src/ContainerRestoreModal.jsx:60
msgid "Restore with established TCP connections"
msgstr "Kurulu TCP bağlantıları ile geri yükle"

#: src/ImageRunModal.jsx:732
msgid "Restricted by user account permissions"
msgstr "Kullanıcı hesabı izinleri tarafından kısıtlanmış"

#: src/PodActions.jsx:150 src/Containers.jsx:218
msgid "Resume"
msgstr "Sürdür"

#: src/ImageRunModal.jsx:1045 src/ContainerHealthLogs.jsx:75
msgid "Retries"
msgstr "Yeniden denemeler"

#: src/ImageSearchModal.jsx:189
msgid "Retry another term."
msgstr "Başka bir terimi yeniden deneyin."

#: src/ContainerHealthLogs.jsx:105 src/Containers.jsx:272
msgid "Run health check"
msgstr "Sağlık denetimini çalıştır"

#: src/ImageUsedBy.jsx:35 src/util.js:9 src/util.js:12
msgid "Running"
msgstr "Çalışıyor"

#: src/Volume.jsx:34
msgid "SELinux"
msgstr "SELinux"

#: src/ImageSearchModal.jsx:166
msgid "Search by name or description"
msgstr "Ada veya açıklamaya göre ara"

#: src/ImageRunModal.jsx:654
msgid "Search by registry"
msgstr "Kayıt defterine göre ara"

#: src/ImageSearchModal.jsx:163
msgid "Search for"
msgstr "Ara"

#: src/ImageSearchModal.jsx:135
msgid "Search for an image"
msgstr "Kalıp ara"

#: src/ImageRunModal.jsx:787
msgid "Search string or container location"
msgstr "Arama dizgisi veya kapsayıcı konumu"

#: src/ImageSearchModal.jsx:182
msgid "Searching..."
msgstr "Aranıyor..."

#: src/ImageRunModal.jsx:765
msgid "Searching: $0"
msgstr "Aranan: $0"

#: src/Volume.jsx:39
msgid "Shared"
msgstr "Paylaşılan"

#: src/Containers.jsx:738
msgid "Show"
msgstr "Göster"

#: src/Images.jsx:303
msgid "Show images"
msgstr "Kalıpları göster"

#: src/Images.jsx:253
msgid "Show intermediate images"
msgstr "Ara kalıpları göster"

#: src/ContainerIntegration.jsx:84
msgid "Show less"
msgstr "Daha az göster"

#: src/PruneUnusedImagesModal.jsx:48 src/ContainerIntegration.jsx:84
msgid "Show more"
msgstr "Daha fazlasını göster"

#: src/ImageHistory.jsx:33
msgid "Size"
msgstr "Boyut"

#: src/PodActions.jsx:135 src/app.jsx:725 src/Containers.jsx:238
msgid "Start"
msgstr "Başlat"

#: src/ImageRunModal.jsx:1020 src/ContainerHealthLogs.jsx:79
msgid "Start period"
msgstr "Başlangıç süresi"

<<<<<<< HEAD
#: src/app.jsx:678
msgid "Start docker"
msgstr "Docker'ı başlat"
=======
#: src/app.jsx:686
msgid "Start podman"
msgstr "Podman'ı başlat"
>>>>>>> 2b4b64b6

#: src/ImageSearchModal.jsx:184
msgid "Start typing to look for images."
msgstr "Kalıpları aramak için yazmaya başlayın."

#: src/ContainerHealthLogs.jsx:111
msgid "Started at"
msgstr "Başlama zamanı"

#: src/ContainerDetails.jsx:68 src/Containers.jsx:587
msgid "State"
msgstr "Durum"

#: src/ContainerHealthLogs.jsx:63
msgid "Status"
msgstr "Durum"

#: src/PodActions.jsx:87 src/ImageRunModal.jsx:59
#: src/ContainerHealthLogs.jsx:41 src/Containers.jsx:191
msgid "Stop"
msgstr "Durdur"

#: src/util.js:9 src/util.js:12
msgid "Stopped"
msgstr "Durduruldu"

#: src/ContainerCheckpointModal.jsx:60
msgid "Support preserving established TCP connections"
msgstr "Kurulu TCP bağlantılarını korumayı destekle"

#: src/ImageRunModal.jsx:709 src/ImageRunModal.jsx:744
#: src/ContainerHeader.jsx:20 src/PodCreateModal.jsx:109
msgid "System"
msgstr "Sistem"

<<<<<<< HEAD
#: src/app.jsx:724
msgid "System Docker service is also available"
msgstr "Sistem Docker hizmeti de kullanılabilir"
=======
#: src/app.jsx:732
msgid "System Podman service is also available"
msgstr "Sistem Podman hizmeti de kullanılabilir"
>>>>>>> 2b4b64b6

#: src/PublishPort.jsx:70
msgid "TCP"
msgstr "TCP"

#: src/ImageSearchModal.jsx:138 src/ContainerCommitModal.jsx:98
msgid "Tag"
msgstr "Etiket"

#: src/ImageDetails.jsx:27
msgid "Tags"
msgstr "Etiketler"

#: org.cockpit-project.docker.metainfo.xml:10
msgid "The Cockpit user interface for Docker containers."
msgstr "Docker kapsayıcıları için Cockpit kullanıcı arayüzü."

#: src/ImageRunModal.jsx:1024
msgid "The initialization time needed for a container to bootstrap."
msgstr "Bir kapsayıcının önyükleme yapması için gereken başlatma süresi."

#: src/ImageRunModal.jsx:999
msgid ""
"The maximum time allowed to complete the health check before an interval is "
"considered failed."
msgstr ""
"Bir aralığın başarısız olduğu kabul edilmeden önce sağlık denetimini "
"tamamlanması için izin verilen en fazla süre."

#: src/ImageRunModal.jsx:1049
msgid ""
"The number of retries allowed before a healthcheck is considered to be "
"unhealthy."
msgstr ""
"Bir sağlık denetiminden önce izin verilen yeniden deneme sayısı sağlıksız "
"olarak kabul edilir."

#: src/ImageRunModal.jsx:995 src/ContainerHealthLogs.jsx:83
msgid "Timeout"
msgstr "Zaman aşımı"

#: src/app.jsx:691
msgid "Troubleshoot"
msgstr "Sorun Giderme"

#: src/ContainerHeader.jsx:28
msgid "Type to filter…"
msgstr "Süzmek için yazın…"

#: src/PublishPort.jsx:71
msgid "UDP"
msgstr "UDP"

#: src/ImageHistory.jsx:59
msgid "Unable to load image history"
msgstr "Kalıp geçmişini yükleme başarısız oldu"

#: src/Containers.jsx:313
msgid "Unhealthy"
msgstr "Sağlıksız"

#: src/ContainerDetails.jsx:12
msgid "Up since $0"
msgstr "$0'dan beri aktif"

#: src/ContainerCommitModal.jsx:127
msgid "Use legacy Docker format"
msgstr "Eski Docker biçimini kullan"

#: src/Images.jsx:184 src/ImageDetails.jsx:33
msgid "Used by"
msgstr "Kullanan"

#: src/app.jsx:67 src/app.jsx:570
msgid "User"
msgstr "Kullanıcı"

<<<<<<< HEAD
#: src/app.jsx:731
msgid "User Docker service is also available"
msgstr "Kullanıcı Docker hizmeti de kullanılabilir"
=======
#: src/app.jsx:739
msgid "User Podman service is also available"
msgstr "Kullanıcı Podman hizmeti de kullanılabilir"
>>>>>>> 2b4b64b6

#: src/ImageRunModal.jsx:726 src/ImageRunModal.jsx:750
#: src/PodCreateModal.jsx:114
msgid "User:"
msgstr "Kullanıcı:"

#: src/ImageRunModal.jsx:95
msgid "Value"
msgstr "Değer"

#: src/ImageRunModal.jsx:946 src/ContainerIntegration.jsx:112
#: src/PodCreateModal.jsx:133
msgid "Volumes"
msgstr "Birimler"

#: src/ImageRunModal.jsx:1068 src/ContainerHealthLogs.jsx:87
msgid "When unhealthy"
msgstr "Sağlıksız olduğunda"

#: src/ImageRunModal.jsx:823
msgid "With terminal"
msgstr "Terminal ile"

#: src/Volume.jsx:29
msgid "Writable"
msgstr "Yazılabilir"

#: src/manifest.json:0
msgid "container"
msgstr "kapsayıcı"

#: src/ImageRunModal.jsx:334
msgid "downloading"
msgstr "indiriliyor"

#: src/ImageRunModal.jsx:763
msgid "host[:port]/[user]/container[:tag]"
msgstr "anamakine[:b.noktası]/[kullanıcı]/kapsayıcı[:etiket]"

#: src/manifest.json:0
msgid "image"
msgstr "kalıp"

#: src/ImageSearchModal.jsx:171
msgid "in"
msgstr "şurada"

#: src/Containers.jsx:389 src/Containers.jsx:390
msgid "n/a"
msgstr "yok"

#: src/Containers.jsx:389 src/Containers.jsx:390
msgid "not available"
msgstr "kullanılabilir değil"

#: src/Containers.jsx:858
msgid "pod group"
msgstr "bölme grubu"

#: src/manifest.json:0
msgid "docker"
msgstr "docker"

#: src/Containers.jsx:550
msgid "ports"
msgstr "bağlantı noktaları"

#: src/ImageRunModal.jsx:992 src/ImageRunModal.jsx:1017
#: src/ImageRunModal.jsx:1042
msgid "seconds"
msgstr "saniye"

#: src/ImageDeleteModal.jsx:112
msgid "select all"
msgstr "tümünü seç"

#: src/ImageSearchModal.jsx:159 src/Images.jsx:131 src/Containers.jsx:422
#: src/PruneUnusedContainersModal.jsx:28
msgid "system"
msgstr "sistem"

#: src/Images.jsx:82 src/Images.jsx:89
msgid "unused"
msgstr "kullanılmayan"

#: src/Images.jsx:131 src/Containers.jsx:422
#: src/PruneUnusedContainersModal.jsx:28
msgid "user:"
msgstr "kullanıcı:"

#: src/Containers.jsx:565
msgid "volumes"
msgstr "birimler"

#~ msgid "Failure action"
#~ msgstr "Başarısız eylem"

#~ msgid "Restarting"
#~ msgstr "Yeniden başlatılıyor"

#~ msgid "Confirm deletion of $0"
#~ msgstr "$0 için silme işlemini onaylayın"

#~ msgid "Confirm deletion of pod $0"
#~ msgstr "$0 bölmesinin silme işlemini onaylayın"

#~ msgid "Confirm force deletion of pod $0"
#~ msgstr "$0 bölmesinin zorla silme işlemini onaylayın"

#~ msgid "Confirm forced deletion of $0"
#~ msgstr "$0 için zorla silme işlemini onaylayın"

#~ msgid "Container is currently running."
#~ msgstr "Kapsayıcı şu anda çalışıyor."

#~ msgid "Do not include root file-system changes when exporting"
#~ msgstr "Dışa aktarırken kök dosya sistemi değişikliklerini dahil etme"

#~ msgid "Default with single selectable"
#~ msgstr "Tek seçilebilir ile varsayılan"

#~ msgid "Start after creation"
#~ msgstr "Oluşturmadan sonra başlat"

#~ msgid "Delete unused $0 images:"
#~ msgstr "Kullanılmayan $0 kalıplarını sil:"

#~ msgid "created"
#~ msgstr "oluşturuldu"

#~ msgid "exited"
#~ msgstr "çıkıldı"

#~ msgid "paused"
#~ msgstr "duraklatıldı"

#~ msgid "running"
#~ msgstr "çalışıyor"

#~ msgid "stopped"
#~ msgstr "durduruldu"

#~ msgid "user"
#~ msgstr "kullanıcı"

#~ msgid "Add on build variable"
#~ msgstr "Yapım değişkeninde ekle"

#~ msgid "Commit image"
#~ msgstr "Kalıbı işle"

#~ msgid "Format"
#~ msgstr "Biçim"

#~ msgid "Message"
#~ msgstr "İleti"

#~ msgid "Pause the container"
#~ msgstr "Konteyneri duraklat"

#~ msgid "Remove on build variable"
#~ msgstr "Yapım değişkeninde kaldır"

#~ msgid "Set container on build variables"
#~ msgstr "Yapım değişkenlerinde kapsayıcıyı ayarla"

#~ msgid "Add item"
#~ msgstr "Öğe ekle"

#~ msgid "Host port (optional)"
#~ msgstr "Anamakine bağlantı noktası (isteğe bağlı)"

#~ msgid "IP (optional)"
#~ msgstr "IP (isteğe bağlı)"

#~ msgid "ReadOnly"
#~ msgstr "SadeceOku"

#~ msgid "IP prefix length"
#~ msgstr "IP ön ek uzunluğu"

#~ msgid "Get new image"
#~ msgstr "Yeni kalıp al"

#~ msgid "Run"
#~ msgstr "Çalıştır"

#~ msgid "On build"
#~ msgstr "Yapım anında"

#~ msgid "Are you sure you want to delete this image?"
#~ msgstr "Bu kalıbı silmek istediğinizden emin misiniz?"

#~ msgid "Could not attach to this container: $0"
#~ msgstr "Bu konteynere iliştirilemedi: $0"

#~ msgid "Could not open channel: $0"
#~ msgstr "Kanal açılamadı: $0"

#~ msgid "Everything"
#~ msgstr "Her şey"

#~ msgid "Security"
#~ msgstr "Güvenlik"

#~ msgid "The scan from $time ($type) found no vulnerabilities."
#~ msgstr "$time ($type) taraması hiçbir güvenlik açığı bulamadı."

#~ msgid "This version of the Web Console does not support a terminal."
#~ msgstr "Web Konsolu'nun bu sürümü bir terminali desteklememektedir."<|MERGE_RESOLUTION|>--- conflicted
+++ resolved
@@ -80,15 +80,9 @@
 msgid "Author"
 msgstr "Hazırlayan"
 
-<<<<<<< HEAD
-#: src/app.jsx:675
+#: src/app.jsx:683
 msgid "Automatically start docker on boot"
 msgstr "Docker'ı önyüklemede otomatik olarak başlat"
-=======
-#: src/app.jsx:683
-msgid "Automatically start podman on boot"
-msgstr "Podman'ı önyüklemede otomatik olarak başlat"
->>>>>>> 2b4b64b6
 
 #: src/Containers.jsx:523 src/Containers.jsx:526 src/Containers.jsx:585
 msgid "CPU"
@@ -913,15 +907,9 @@
 msgid "Docker containers"
 msgstr "Docker kapsayıcıları"
 
-<<<<<<< HEAD
-#: src/app.jsx:671
+#: src/app.jsx:679
 msgid "Docker service is not active"
 msgstr "Docker hizmeti etkin değil"
-=======
-#: src/app.jsx:679
-msgid "Podman service is not active"
-msgstr "Podman hizmeti etkin değil"
->>>>>>> 2b4b64b6
 
 #: src/ImageRunModal.jsx:937 src/PodCreateModal.jsx:123
 msgid "Port mapping"
@@ -1135,15 +1123,9 @@
 msgid "Start period"
 msgstr "Başlangıç süresi"
 
-<<<<<<< HEAD
-#: src/app.jsx:678
+#: src/app.jsx:686
 msgid "Start docker"
 msgstr "Docker'ı başlat"
-=======
-#: src/app.jsx:686
-msgid "Start podman"
-msgstr "Podman'ı başlat"
->>>>>>> 2b4b64b6
 
 #: src/ImageSearchModal.jsx:184
 msgid "Start typing to look for images."
@@ -1179,15 +1161,9 @@
 msgid "System"
 msgstr "Sistem"
 
-<<<<<<< HEAD
-#: src/app.jsx:724
+#: src/app.jsx:732
 msgid "System Docker service is also available"
 msgstr "Sistem Docker hizmeti de kullanılabilir"
-=======
-#: src/app.jsx:732
-msgid "System Podman service is also available"
-msgstr "Sistem Podman hizmeti de kullanılabilir"
->>>>>>> 2b4b64b6
 
 #: src/PublishPort.jsx:70
 msgid "TCP"
@@ -1265,15 +1241,9 @@
 msgid "User"
 msgstr "Kullanıcı"
 
-<<<<<<< HEAD
-#: src/app.jsx:731
+#: src/app.jsx:739
 msgid "User Docker service is also available"
 msgstr "Kullanıcı Docker hizmeti de kullanılabilir"
-=======
-#: src/app.jsx:739
-msgid "User Podman service is also available"
-msgstr "Kullanıcı Podman hizmeti de kullanılabilir"
->>>>>>> 2b4b64b6
 
 #: src/ImageRunModal.jsx:726 src/ImageRunModal.jsx:750
 #: src/PodCreateModal.jsx:114
