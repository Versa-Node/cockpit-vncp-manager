# #-#-#-#-#  docker.js.pot (PACKAGE VERSION)  #-#-#-#-#
# SOME DESCRIPTIVE TITLE.
# Copyright (C) YEAR THE PACKAGE'S COPYRIGHT HOLDER
# This file is distributed under the same license as the PACKAGE package.
# FIRST AUTHOR <EMAIL@ADDRESS>, YEAR.
#
msgid ""
msgstr ""
"Project-Id-Version: PACKAGE_VERSION\n"
"Report-Msgid-Bugs-To: \n"
"POT-Creation-Date: 2024-04-11 02:46+0000\n"
"PO-Revision-Date: 2024-03-16 15:35+0000\n"
"Last-Translator: 김인수 <simmon@nplob.com>\n"
"Language-Team: Korean <https://translate.fedoraproject.org/projects/cockpit-"
"docker/main/ko/>\n"
"Language: ko\n"
"MIME-Version: 1.0\n"
"Content-Type: text/plain; charset=UTF-8\n"
"Content-Transfer-Encoding: 8bit\n"
"Plural-Forms: nplurals=1; plural=0\n"
"X-Generator: Weblate 5.4\n"

#: src/Images.jsx:89
msgid "$0 container"
msgid_plural "$0 containers"
msgstr[0] "$0 컨테이너"

#: src/Images.jsx:271
msgid "$0 image total, $1"
msgid_plural "$0 images total, $1"
msgstr[0] "$0 이미지 총계, $1"

#: src/ContainerHealthLogs.jsx:35
msgid "$0 second"
msgid_plural "$0 seconds"
msgstr[0] "$0 초"

#: src/Images.jsx:275
msgid "$0 unused image, $1"
msgid_plural "$0 unused images, $1"
msgstr[0] "$0 미사용 이미지, $1"

#: src/PublishPort.jsx:30 src/PublishPort.jsx:41
msgid "1 to 65535"
msgstr "1 ~ 65535"

#: src/ImageRunModal.jsx:1134
msgid "Action to take once the container transitions to an unhealthy state."
msgstr "컨테이너가 비정상 상태로 전이되면 수행 할 작업."

#: src/PodCreateModal.jsx:179 src/ImageRunModal.jsx:995
msgid "Add port mapping"
msgstr "포트 대응을 추가합니다"

#: src/ImageRunModal.jsx:1017
msgid "Add variable"
msgstr "변수를 추가합니다"

#: src/PodCreateModal.jsx:191 src/ImageRunModal.jsx:1005
msgid "Add volume"
msgstr "볼륨 추가"

#: src/ContainerHeader.jsx:21 src/Containers.jsx:730
#: src/ImageDeleteModal.jsx:104 src/ImageRunModal.jsx:702
msgid "All"
msgstr "모두"

#: src/ImageSearchModal.jsx:176
msgid "All registries"
msgstr "모든 레지스터리"

#: src/ImageRunModal.jsx:965
msgid "Always"
msgstr "항상"

#: src/PodActions.jsx:57
msgid "An error occurred"
msgstr "오류가 발생했습니다"

#: src/ContainerCommitModal.jsx:105
msgid "Author"
msgstr "작성자"

#: src/app.jsx:641
msgid "Automatically start docker on boot"
msgstr "부트시 자동으로 docker 시작"

#: src/Containers.jsx:505 src/Containers.jsx:508 src/Containers.jsx:567
msgid "CPU"
msgstr "CPU"

#: src/ImageRunModal.jsx:918
msgid "CPU Shares help"
msgstr "CPU 공유 도움말"

#: src/ImageRunModal.jsx:916
msgid "CPU shares"
msgstr "CPU 공유"

#: src/ImageRunModal.jsx:920
msgid ""
"CPU shares determine the priority of running containers. Default priority is "
"1024. A higher number prioritizes this container. A lower number decreases "
"priority."
msgstr ""
"CPU 공유는 동작 중인 콘테이너 우선 순위를 결정합니다. 기본 우선순위는 1024입"
"니다. 숫자가 클 수록 이 컨테이너 우선순위를 갖습니다. 낮은 번호는 우선 순위"
"가 낮아집니다."

#: src/PodCreateModal.jsx:213 src/PruneUnusedContainersModal.jsx:96
#: src/PodActions.jsx:52 src/ContainerCommitModal.jsx:157
#: src/ContainerDeleteModal.jsx:34 src/ContainerRestoreModal.jsx:53
#: src/ImageDeleteModal.jsx:98 src/PruneUnusedImagesModal.jsx:97
#: src/ImageRunModal.jsx:1175 src/ContainerRenameModal.jsx:97
#: src/ImageSearchModal.jsx:152 src/ForceRemoveModal.jsx:25
#: src/ContainerCheckpointModal.jsx:50
msgid "Cancel"
msgstr "취소"

#: src/Containers.jsx:286
msgid "Checking health"
msgstr "상태 점검 중"

#: src/Containers.jsx:207 src/ContainerCheckpointModal.jsx:46
msgid "Checkpoint"
msgstr "점검점"

#: src/ImageRunModal.jsx:775
msgid "Checkpoint and restore support"
msgstr "점검점과 복구 지원"

#: src/ContainerCheckpointModal.jsx:41
msgid "Checkpoint container $0"
msgstr "점검점 컨테이너 $0"

#: src/Containers.jsx:523
msgid "Click to see published ports"
msgstr "공개된 포트를 보려면 누르세요"

#: src/Containers.jsx:538
msgid "Click to see volumes"
msgstr "볼륨을 보려면 누르세요"

#: org.cockpit-project.docker.metainfo.xml:6
msgid "Cockpit component for Docker containers"
msgstr "포드맨 컨테이너를 위한 cockpit 구성요소"

#: src/ContainerCommitModal.jsx:112 src/ContainerHealthLogs.jsx:60
#: src/ImageRunModal.jsx:871 src/ImageRunModal.jsx:1026
#: src/ContainerDetails.jsx:39 src/ImageDetails.jsx:15
msgid "Command"
msgstr "명령"

#: src/ImageHistory.jsx:33
msgid "Comments"
msgstr "주석"

#: src/ContainerCommitModal.jsx:144 src/Containers.jsx:242
msgid "Commit"
msgstr "수행"

#: src/ContainerCommitModal.jsx:136
msgid "Commit container"
msgstr "컨테이너 커밋"

#: src/util.js:23
msgid "Configured"
msgstr "구성됨"

#: src/Containers.jsx:432
msgid "Console"
msgstr "콘솔"

#: src/Containers.jsx:565
msgid "Container"
msgstr "컨테이너"

#: src/ImageRunModal.jsx:258
msgid "Container failed to be created"
msgstr "컨테이너 생성에 실패했습니다"

#: src/ImageRunModal.jsx:241
msgid "Container failed to be started"
msgstr "컨테이너 시작에 실패했습니다"

#: src/ContainerTerminal.jsx:259
msgid "Container is not running"
msgstr "컨테이너가 동작 중이 아닙니다"

#: src/ImageRunModal.jsx:742
msgid "Container name"
msgstr "컨테이너 이름"

#: src/ContainerRenameModal.jsx:28 src/ContainerRenameModal.jsx:39
msgid "Container name is required."
msgstr "컨테이너 이름이 필요합니다."

#: src/Volume.jsx:50
msgid "Container path"
msgstr "컨테이너 경로"

#: src/Volume.jsx:23
msgid "Container path must not be empty"
msgstr "컨테이너 경로는 비워두면 안됩니다"

#: src/PublishPort.jsx:105
msgid "Container port"
msgstr "컨테이너 포트"

#: src/PublishPort.jsx:37
msgid "Container port must not be empty"
msgstr "컨테이너 포트는 비워두면 안됩니다"

#: src/Containers.jsx:784 src/Containers.jsx:790 src/Containers.jsx:820
msgid "Containers"
msgstr "컨테이너"

#: src/PodCreateModal.jsx:210 src/ImageRunModal.jsx:1172
msgid "Create"
msgstr "생성"

#: src/ContainerCommitModal.jsx:137
msgid "Create a new image based on the current state of the $0 container."
msgstr "$0 컨테이너의 현재 상태에서 기반된 새로운 이미지를 생성합니다."

#: src/ImageRunModal.jsx:1169
msgid "Create and run"
msgstr "생성과 실행"

#: src/Containers.jsx:747 src/ImageRunModal.jsx:1166 src/Images.jsx:402
#: src/Images.jsx:411
msgid "Create container"
msgstr "컨테이너 생성"

#: src/ImageRunModal.jsx:1166
msgid "Create container in $0"
msgstr "$0에서 컨테이너 생성"

#: src/Containers.jsx:830
msgid "Create container in pod"
msgstr "포드에서 컨테이너 생성"

#: src/PodCreateModal.jsx:206 src/Containers.jsx:739
msgid "Create pod"
msgstr "포드 생성"

#: src/PruneUnusedContainersModal.jsx:65 src/util.js:23 src/util.js:26
#: src/ImageHistory.jsx:33 src/Images.jsx:180 src/ContainerDetails.jsx:63
msgid "Created"
msgstr "생성일"

#: src/ImageHistory.jsx:33
msgid "Created by"
msgstr "생성됨"

#: src/ImageRunModal.jsx:939
msgid "Decrease CPU shares"
msgstr "CPU 공유 감소"

#: src/ImageRunModal.jsx:1049
msgid "Decrease interval"
msgstr "간격 감소"

#: src/ImageRunModal.jsx:978
msgid "Decrease maximum retries"
msgstr "최대 재시도 감소"

#: src/ImageRunModal.jsx:897
msgid "Decrease memory"
msgstr "메모리 감소"

#: src/ImageRunModal.jsx:1123
msgid "Decrease retries"
msgstr "재시도 감소"

#: src/ImageRunModal.jsx:1099
msgid "Decrease start period"
msgstr "시작 기간 감소"

#: src/ImageRunModal.jsx:1074
msgid "Decrease timeout"
msgstr "시간종료 감소"

#: src/PodActions.jsx:48 src/PodActions.jsx:181 src/ContainerDeleteModal.jsx:33
#: src/Containers.jsx:261 src/Images.jsx:417
msgid "Delete"
msgstr "삭제"

#: src/ImageDeleteModal.jsx:92
msgid "Delete $0 image?"
msgstr "$0 이미지를 삭제할까요?"

#: src/ContainerDeleteModal.jsx:31 src/ForceRemoveModal.jsx:18
msgid "Delete $0?"
msgstr "$0 삭제?"

#: src/ImageDeleteModal.jsx:96
msgid "Delete image"
msgstr "이미지 삭제"

#: src/PodActions.jsx:43
msgid "Delete pod $0?"
msgstr "pod $0 삭제?"

#: src/ImageDeleteModal.jsx:96
msgid "Delete tagged images"
msgstr "태그가 지정된 이미지 삭제"

#: src/PruneUnusedImagesModal.jsx:32
msgid "Delete unused system images:"
msgstr "사용하지 않는 시스템 이미지 삭제:"

#: src/PruneUnusedImagesModal.jsx:32
msgid "Delete unused user images:"
msgstr "사용하지 않는 사용자 이미지 삭제:"

#: src/ContainerDeleteModal.jsx:37
msgid "Deleting a container will erase all data in it."
msgstr "컨테이너를 삭제는 내부의 모든 자료도 제거됩니다."

#: src/Containers.jsx:70
msgid "Deleting a running container will erase all data in it."
msgstr "동작 중인 컨테이너 삭제는 내부의 모든 자료도 제거됩니다."

#: src/PodActions.jsx:63
msgid "Deleting this pod will remove the following containers:"
msgstr "이 pod의 삭제는 다음 컨테이너도 제거될 것입니다:"

#: src/Containers.jsx:415 src/ImageRunModal.jsx:757 src/Images.jsx:149
msgid "Details"
msgstr "상세정보"

#: src/Images.jsx:182
msgid "Disk space"
msgstr "디스크 공간"

#: src/ContainerCommitModal.jsx:126
msgid ""
"Docker format is useful when sharing the image with Docker or Moby Engine"
msgstr ""
"도커 형식은 도커 또는 모비 엔진과 같은 이미지를 공유 할 때에 유용합니다"

#: src/ImageSearchModal.jsx:149
msgid "Download"
msgstr "내려받기"

#: src/Images.jsx:339
msgid "Download new image"
msgstr "신규 이미지 내려받기"

#: src/PodActions.jsx:59
msgid "Empty pod $0 will be permanently removed."
msgstr "빈 pod $0는 영구적으로 제거됩니다."

#: src/ImageRunModal.jsx:866 src/ImageDetails.jsx:21
msgid "Entrypoint"
msgstr "시작점"

#: src/ContainerIntegration.jsx:114 src/ImageRunModal.jsx:1016
msgid "Environment variables"
msgstr "환경 변수"

#: src/util.js:26
msgid "Error"
msgstr "오류"

#: src/Images.jsx:58 src/Notification.jsx:42
msgid "Error message"
msgstr "오류 메시지"

#: src/ContainerTerminal.jsx:263
msgid "Error occurred while connecting console"
msgstr "오류가 콘솔 연결 중에 발생했습니다"

#: src/ContainerCommitModal.jsx:107
msgid "Example, Your Name <yourname@example.com>"
msgstr "예제, 당신의 이름 <yourname@example.com>"

#: src/ImageRunModal.jsx:821
msgid "Example: $0"
msgstr "예제: $0"

#: src/util.js:23 src/util.js:26 src/ContainerDetails.jsx:14
msgid "Exited"
msgstr "종료됨"

#: src/ContainerHealthLogs.jsx:115
msgid "Failed health run"
msgstr "상태 실행에 실패함"

#: src/ContainerCheckpointModal.jsx:28
msgid "Failed to checkpoint container $0"
msgstr "컨테이너 $0 점검점에 실패"

#: src/ImageRunModal.jsx:247
msgid "Failed to clean up container"
msgstr "컨테이너를 정리하는데 실패"

#: src/ContainerCommitModal.jsx:81
msgid "Failed to commit container $0"
msgstr "컨테이너 $0 수행에 실패"

#: src/ImageRunModal.jsx:312
msgid "Failed to create container $0"
msgstr "컨테이너 $0 생성에 실패"

#: src/Images.jsx:55
msgid "Failed to download image $0:$1"
msgstr "이미지 $0:$1 내려받기에 실패"

#: src/Containers.jsx:59
msgid "Failed to force remove container $0"
msgstr "컨테이너 $0 강제 제거에 실패"

#: src/ImageDeleteModal.jsx:49
msgid "Failed to force remove image $0"
msgstr "이미지 $0 강제 제거에 실패"

#: src/PodActions.jsx:117
msgid "Failed to force restart pod $0"
msgstr "pod $0 강제로 재시작 하는데 실패"

#: src/PodActions.jsx:95
msgid "Failed to force stop pod $0"
msgstr "pod $0 강제 멈춤에 실패"

#: src/Containers.jsx:108
msgid "Failed to pause container $0"
msgstr "컨테이너 $0를 일시 중지 하는 데 실패"

#: src/PodActions.jsx:162
msgid "Failed to pause pod $0"
msgstr "pod $0 일시정지에 실패"

#: src/PruneUnusedContainersModal.jsx:57
msgid "Failed to prune unused containers"
msgstr "사용하지 않는 컨테이너 정리 실패"

#: src/PruneUnusedImagesModal.jsx:73
msgid "Failed to prune unused images"
msgstr "사용하지 않는 이미지 정리 실패"

#: src/ImageRunModal.jsx:318
msgid "Failed to pull image $0"
msgstr "이미지 $0를 가져오는 데 실패"

#: src/ContainerDeleteModal.jsx:21
msgid "Failed to remove container $0"
msgstr "컨테이너 $0 제거에 실패"

#: src/ImageDeleteModal.jsx:73
msgid "Failed to remove image $0"
msgstr "이미지 $0 제거에 실패"

#: src/ContainerRenameModal.jsx:54
msgid "Failed to rename container $0"
msgstr "컨테이너 $0의 이름을 변경하는데 실패함"

#: src/Containers.jsx:133
msgid "Failed to restart container $0"
msgstr "컨테이너 $0 재시작에 실패"

#: src/PodActions.jsx:106
msgid "Failed to restart pod $0"
msgstr "pod $0 재시작에 실패"

#: src/ContainerRestoreModal.jsx:31
msgid "Failed to restore container $0"
msgstr "컨테이너 $0 복구에 실패"

#: src/Containers.jsx:100
msgid "Failed to resume container $0"
msgstr "컨테이너 $0를 다시 시작 하는 데 실패"

#: src/PodActions.jsx:147
msgid "Failed to resume pod $0"
msgstr "pod $0 재개에 실패"

#: src/ImageRunModal.jsx:305
msgid "Failed to run container $0"
msgstr "컨테이너 $0를 실행하는 데 실패"

#: src/Containers.jsx:121 src/ContainerHealthLogs.jsx:94
msgid "Failed to run health check on container $0"
msgstr "컨테이너 $0에서 상태를 점검하는데 실패함"

#: src/ImageRunModal.jsx:399 src/ImageSearchModal.jsx:93
msgid "Failed to search for images."
msgstr "이미지 검색을 실패함."

#: src/ImageRunModal.jsx:399 src/ImageSearchModal.jsx:93
msgid "Failed to search for images: $0"
msgstr "이미지를 위한 검색 실패: $0"

#: src/ImageRunModal.jsx:397 src/ImageSearchModal.jsx:92
msgid "Failed to search for new images"
msgstr "새로운 이미지 검색 실패"

#: src/Containers.jsx:92
msgid "Failed to start container $0"
msgstr "컨테이너 $0 시작에 실패"

#: src/PodActions.jsx:132
msgid "Failed to start pod $0"
msgstr "pod $0를 시작하는 데 실패"

#: src/Containers.jsx:84
msgid "Failed to stop container $0"
msgstr "컨테이너 $0 멈춤에 실패"

#: src/PodActions.jsx:84
msgid "Failed to stop pod $0"
msgstr "pod $0 멈춤에 실패"

#: src/ContainerHealthLogs.jsx:84
msgid "Failing streak"
msgstr "연속 실패"

#: src/ContainerCommitModal.jsx:151
msgid "Force commit"
msgstr "강제 커밋"

#: src/PodActions.jsx:48 src/ForceRemoveModal.jsx:23
msgid "Force delete"
msgstr "강제 삭제"

#: src/PodActions.jsx:42
msgid "Force delete pod $0?"
msgstr "pod $0 강제 삭제?"

#: src/PodActions.jsx:121 src/Containers.jsx:182
msgid "Force restart"
msgstr "강제 재시작"

#: src/PodActions.jsx:99 src/Containers.jsx:174 src/ContainerHealthLogs.jsx:42
#: src/ImageRunModal.jsx:61
msgid "Force stop"
msgstr "강제 멈춤"

#: src/ImageRunModal.jsx:908
msgid "GB"
msgstr "GB"

#: src/ContainerDetails.jsx:51
msgid "Gateway"
msgstr "게이트웨이"

#: src/Containers.jsx:441 src/ImageRunModal.jsx:1025
msgid "Health check"
msgstr "상태 점검"

#: src/ImageRunModal.jsx:1034
msgid "Health check interval help"
msgstr "상태 점검 간격 도움말"

#: src/ImageRunModal.jsx:1109
msgid "Health check retries help"
msgstr "상태 점검 재시도 도움말"

#: src/ImageRunModal.jsx:1084
msgid "Health check start period help"
msgstr "상태 점검 시작 기간 도움말"

#: src/ImageRunModal.jsx:1059
msgid "Health check timeout help"
msgstr "상태 점검 시간종료 도움말"

#: src/ImageRunModal.jsx:1132
msgid "Health failure check action help"
msgstr "상태 장애 점검 작용 도움말"

#: src/Containers.jsx:282
msgid "Healthy"
msgstr "상태좋음"

#: src/Images.jsx:302
msgid "Hide images"
msgstr "이미지 숨김"

#: src/Images.jsx:252
msgid "Hide intermediate images"
msgstr "중간 이미지 숨기기"

#: src/Images.jsx:158
msgid "History"
msgstr "기록"

#: src/Volume.jsx:36
msgid "Host path"
msgstr "호스트 경로"

#: src/PublishPort.jsx:78
msgid "Host port"
msgstr "호스트 포트"

#: src/PublishPort.jsx:81
msgid "Host port help"
msgstr "호스트 포트 도움말"

#: src/Images.jsx:181 src/ContainerDetails.jsx:31
msgid "ID"
msgstr "ID"

#: src/ContainerDetails.jsx:47 src/PublishPort.jsx:55
msgid "IP address"
msgstr "IP 주소"

#: src/PublishPort.jsx:58
msgid "IP address help"
msgstr "IP 주소 도움말"

#: src/ImageRunModal.jsx:786
msgid "Ideal for development"
msgstr "개발을 위해 이상적인"

#: src/ImageRunModal.jsx:769
msgid "Ideal for running services"
msgstr "실행 중인 서비스에 이상적인"

#: src/PublishPort.jsx:60
msgid ""
"If host IP is set to 0.0.0.0 or not set at all, the port will be bound on "
"all IPs on the host."
msgstr ""
"만약 호스트 IP가 0.0.0.0으로 설정되거나 또는 전혀 설정되지 않으면, 포트는 호"
"스트의 모든 IP에서 묶이게 됩니다."

#: src/PublishPort.jsx:83
msgid ""
"If the host port is not set the container port will be randomly assigned a "
"port on the host."
msgstr ""
"만약 호스트 포트가 컨테이너에 설정되어 있지 않으면, 포트는 호스트에서 임의 지"
"정된 포트가 됩니다."

#: src/ContainerRestoreModal.jsx:63
msgid "Ignore IP address if set statically"
msgstr "정적인 상태라면 IP 주소 무시"

#: src/ContainerRestoreModal.jsx:66
msgid "Ignore MAC address if set statically"
msgstr "정적인 상태라면 맥 주소 무시"

#: src/ImageRunModal.jsx:814 src/Images.jsx:178 src/ContainerDetails.jsx:35
msgid "Image"
msgstr "이미지"

#: src/ContainerCommitModal.jsx:44
msgid "Image name is not unique"
msgstr "이미지 이름은 독특하지 않습니다"

#: src/ContainerCommitModal.jsx:35
msgid "Image name is required"
msgstr "이미지 이름이 필요합니다"

#: src/ImageRunModal.jsx:816
msgid "Image selection help"
msgstr "이미지 선택 도움말"

#: src/Images.jsx:258 src/Images.jsx:288
msgid "Images"
msgstr "이미지"

#: src/ImageRunModal.jsx:940
msgid "Increase CPU shares"
msgstr "CPU 공유 증가"

#: src/ImageRunModal.jsx:1050
msgid "Increase interval"
msgstr "간격 증가"

#: src/ImageRunModal.jsx:979
msgid "Increase maximum retries"
msgstr "최대 재시도 증가"

#: src/ImageRunModal.jsx:898
msgid "Increase memory"
msgstr "메모리 증가"

#: src/ImageRunModal.jsx:1124
msgid "Increase retries"
msgstr "재시도 증가"

#: src/ImageRunModal.jsx:1100
msgid "Increase start period"
msgstr "시작 기간 증가"

#: src/ImageRunModal.jsx:1075
msgid "Increase timeout"
msgstr "시간종료 증가"

#: src/Containers.jsx:422 src/ImageRunModal.jsx:989
msgid "Integration"
msgstr "통합"

#: src/ContainerHealthLogs.jsx:64 src/ImageRunModal.jsx:1032
msgid "Interval"
msgstr "간격"

#: src/ImageRunModal.jsx:1036
msgid "Interval how often health check is run."
msgstr "얼마나 자주 상태 점검을 실행하는 간격."

#: src/PodCreateModal.jsx:113 src/ContainerRenameModal.jsx:32
msgid ""
"Invalid characters. Name can only contain letters, numbers, and certain "
"punctuation (_ . -)."
msgstr ""
"잘못된 문자. 이름은 문자, 수자와 특정 구두점(_ . -)만 포함 될 수 있습니다."

#: src/ImageRunModal.jsx:906
msgid "KB"
msgstr "KB"

#: src/ContainerRestoreModal.jsx:58 src/ContainerCheckpointModal.jsx:55
msgid "Keep all temporary checkpoint files"
msgstr "모든 임시 점검점 파일을 유지합니다"

#: src/Env.jsx:56
msgid "Key"
msgstr "키"

#: src/Env.jsx:18
msgid "Key must not be empty"
msgstr "키는 비워두면 안됩니다"

#: src/ContainerHealthLogs.jsx:105
msgid "Last 5 runs"
msgstr "최근 5회 실행"

#: src/ContainerDetails.jsx:71
msgid "Latest checkpoint"
msgstr "최신 점검점"

#: src/ContainerCheckpointModal.jsx:57
msgid "Leave running after writing checkpoint to disk"
msgstr "점검점을 디스크에 쓰기 후에 계속 진행"

#: src/ImageHistory.jsx:59 src/ContainerIntegration.jsx:93
msgid "Loading details..."
msgstr "세부정보 적재 중..."

#: src/ContainerLogs.jsx:54
msgid "Loading logs..."
msgstr "기록 적재 중..."

#: src/Containers.jsx:579 src/ImageUsedBy.jsx:12
msgid "Loading..."
msgstr "적재 중..."

#: src/ImageRunModal.jsx:711
msgid "Local"
msgstr "로컬"

#: src/ImageRunModal.jsx:502
msgid "Local images"
msgstr "로컬 이미지"

#: src/Containers.jsx:427 src/ContainerHealthLogs.jsx:102
msgid "Logs"
msgstr "기록"

#: src/ContainerDetails.jsx:55
msgid "MAC address"
msgstr "맥(mac) 주소"

#: src/ImageRunModal.jsx:907
msgid "MB"
msgstr "MB"

#: src/ImageRunModal.jsx:971
msgid "Maximum retries"
msgstr "최대 재시도"

#: src/Containers.jsx:512 src/Containers.jsx:515 src/Containers.jsx:568
msgid "Memory"
msgstr "메모리"

#: src/ImageRunModal.jsx:884
msgid "Memory limit"
msgstr "메모리 제한"

#: src/ImageRunModal.jsx:901
msgid "Memory unit"
msgstr "메모리 장치"

#: src/Volume.jsx:64
msgid "Mode"
msgstr "모드"

#: src/ImageDeleteModal.jsx:102
msgid "Multiple tags exist for this image. Select the tagged images to delete."
msgstr "다중 태그는 이 이미지에 존재합니다. 삭제에 태그된 이미지를 선택합니다."

#: src/PublishPort.jsx:24
msgid "Must be a valid IP address"
msgstr "유효한 IP 주소이어야 합니다"

#: src/PodCreateModal.jsx:144 src/PruneUnusedContainersModal.jsx:64
#: src/ImageRunModal.jsx:739
msgid "Name"
msgstr "이름"

#: src/ImageRunModal.jsx:612
msgid "Name already in use"
msgstr "이미 사용 중인 이름입니다"

#: src/ContainerRenameModal.jsx:68
msgid "New container name"
msgstr "신규 컨테이너 이름"

#: src/ContainerCommitModal.jsx:90
msgid "New image name"
msgstr "신규 이미지 이름"

#: src/ImageRunModal.jsx:963
msgid "No"
msgstr "아니오"

#: src/ContainerHealthLogs.jsx:39 src/ImageRunModal.jsx:58
msgid "No action"
msgstr "반응 없음"

#: src/Containers.jsx:576
msgid "No containers"
msgstr "컨테이너 없음"

#: src/ImageUsedBy.jsx:14
msgid "No containers are using this image"
msgstr "이 이미지에 사용 중인 컨테이너가 없습니다"

#: src/Containers.jsx:577
msgid "No containers in this pod"
msgstr "이 포드에는 컨테이너가 없습니다"

#: src/Containers.jsx:581
msgid "No containers that match the current filter"
msgstr "현재 필터에 일치하는 컨테이너가 없습니다"

#: src/ImageRunModal.jsx:1014
msgid "No environment variables specified"
msgstr "지정된 환경 변수가 없습니다"

#: src/Images.jsx:185
msgid "No images"
msgstr "이미지 없음"

#: src/ImageRunModal.jsx:839 src/ImageSearchModal.jsx:185
msgid "No images found"
msgstr "이미지를 찾지 못했습니다"

#: src/Images.jsx:189
msgid "No images that match the current filter"
msgstr "현재 필터에 일치하는 이미지가 없습니다"

#: src/Volume.jsx:75
msgid "No label"
msgstr "이름표가 없습니다"

#: src/PodCreateModal.jsx:176 src/ImageRunModal.jsx:992
msgid "No ports exposed"
msgstr "노출된 포트가 없습니다"

#: src/ImageSearchModal.jsx:189
msgid "No results for $0"
msgstr "$0의 결과를 찾을 수 없습니다"

#: src/Containers.jsx:583
msgid "No running containers"
msgstr "실행 중인 컨테이너가 없습니다"

#: src/PodCreateModal.jsx:188 src/ImageRunModal.jsx:1002
msgid "No volumes specified"
msgstr "지정된 볼륨이 없습니다"

#: src/ImageRunModal.jsx:964
msgid "On failure"
msgstr "실패한 경우"

#: src/Containers.jsx:731
msgid "Only running"
msgstr "실행 만"

#: src/ContainerCommitModal.jsx:118
msgid "Options"
msgstr "옵션"

#: src/PodCreateModal.jsx:162 src/PruneUnusedContainersModal.jsx:69
#: src/ContainerHeader.jsx:15 src/Containers.jsx:566 src/ImageRunModal.jsx:759
#: src/Images.jsx:179 src/ImageSearchModal.jsx:159
msgid "Owner"
msgstr "소유자"

#: src/ImageRunModal.jsx:761
msgid "Owner help"
msgstr "소유자 도움말"

#: src/ContainerHealthLogs.jsx:115
msgid "Passed health run"
msgstr "상태 실행 통과됨"

#: src/ImageRunModal.jsx:1022
msgid ""
"Paste one or more lines of key=value pairs into any field for bulk import"
msgstr ""
"대량으로 가져오기 위해 키=값 쌍의 하나 이상의 행에 입력부분에 붙여 넣습니다"

#: src/PodActions.jsx:166 src/Containers.jsx:190
msgid "Pause"
msgstr "일시정지"

#: src/ContainerCommitModal.jsx:122
msgid "Pause container when creating image"
msgstr "이미지에 생성 중인 컨테이너를 일시 중지합니다"

#: src/util.js:23 src/util.js:26
msgid "Paused"
msgstr "일시정지됨"

#: src/PodCreateModal.jsx:89
msgid "Pod failed to be created"
msgstr "포드 생성에 실패했습니다"

#: src/PodCreateModal.jsx:147
msgid "Pod name"
msgstr "포드 이름"

#: org.cockpit-project.docker.metainfo.xml:5
msgid "Docker"
msgstr "포드맨"

#: src/index.html:20 src/manifest.json:0
msgid "Docker containers"
msgstr "포드맨 컨테이너"

#: src/app.jsx:637
msgid "Docker service is not active"
msgstr "포드맨 서비스가 동작하지 않습니다"

#: src/PodCreateModal.jsx:178 src/ImageRunModal.jsx:994
msgid "Port mapping"
msgstr "포트 대응"

#: src/ContainerIntegration.jsx:106 src/ImageDetails.jsx:39
msgid "Ports"
msgstr "포트"

#: src/ImageRunModal.jsx:778
msgid "Ports under 1024 can be mapped"
msgstr "1024 이하 포트는 대응 될 수 있습니다"

#: src/Volume.jsx:77
msgid "Private"
msgstr "비공개"

#: src/PublishPort.jsx:122
msgid "Protocol"
msgstr "통신규약"

#: src/PruneUnusedContainersModal.jsx:94 src/PruneUnusedImagesModal.jsx:95
msgid "Prune"
msgstr "프룬"

#: src/PruneUnusedContainersModal.jsx:87 src/Containers.jsx:300
msgid "Prune unused containers"
msgstr "사용하지 않은 컨테이너 정리"

#: src/PruneUnusedImagesModal.jsx:88 src/Images.jsx:350
msgid "Prune unused images"
msgstr "프룬 사용하지 않은 이미지"

#: src/PruneUnusedContainersModal.jsx:90 src/PruneUnusedContainersModal.jsx:94
msgid "Pruning containers"
msgstr "컨테이너 정리 중"

#: src/PruneUnusedImagesModal.jsx:91 src/PruneUnusedImagesModal.jsx:95
msgid "Pruning images"
msgstr "프루닝 이미지"

#: src/ImageRunModal.jsx:860
msgid "Pull latest image"
msgstr "최신 이미지 가져오기"

#: src/Images.jsx:325
msgid "Pulling"
msgstr "당기기"

#: src/ContainerIntegration.jsx:42
msgid "Read-only access"
msgstr "읽기-전용 접근"

#: src/ContainerIntegration.jsx:41
msgid "Read-write access"
msgstr "읽기-쓰기 접근"

#: src/Env.jsx:91 src/Volume.jsx:84 src/PublishPort.jsx:137
msgid "Remove item"
msgstr "항목 제거"

#: src/PruneUnusedContainersModal.jsx:99
msgid "Removes selected non-running containers"
msgstr "선택된 비-실행 컨테이너를 제거합니다"

#: src/util.js:23
msgid "Removing"
msgstr "제거 중"

#: src/Containers.jsx:160 src/ContainerRenameModal.jsx:92
msgid "Rename"
msgstr "이름변경"

#: src/ContainerRenameModal.jsx:85
msgid "Rename container $0"
msgstr "컨테이너 $0 이름변경"

#: src/ImageRunModal.jsx:772
msgid "Resource limits can be set"
msgstr "자원 한계가 설정 될 수 있습니다"

#: src/PodActions.jsx:110 src/util.js:23 src/Containers.jsx:178
#: src/ContainerHealthLogs.jsx:40 src/ImageRunModal.jsx:59
msgid "Restart"
msgstr "재시작"

#: src/ImageRunModal.jsx:948
msgid "Restart policy"
msgstr "재시작 정책"

#: src/ImageRunModal.jsx:950 src/ImageRunModal.jsx:960
msgid "Restart policy help"
msgstr "정책 도움말 재시작"

#: src/ImageRunModal.jsx:952
msgid "Restart policy to follow when containers exit."
msgstr "컨테이너를 종료 할 경우에 따라야 할 정책을 재시작 합니다."

#: src/ImageRunModal.jsx:952
msgid ""
"Restart policy to follow when containers exit. Using linger for auto-"
"starting containers may not work in some circumstances, such as when "
"ecryptfs, systemd-homed, NFS, or 2FA are used on a user account."
msgstr ""
"컨테이너가 종료 될 때 따라야 할 정책을 재시작합니다. 자동으로 시작하는 컨테이"
"너를 위한 linger를 사용은 ecryptfs, systemd-homed, NFS, 또는 2FA가 사용자 계"
"정에서 사용되는 것과 같이 특정 상황에서 작동하지 않을 수 있습니다."

#: src/Containers.jsx:228 src/ContainerRestoreModal.jsx:49
msgid "Restore"
msgstr "복구"

#: src/ContainerRestoreModal.jsx:44
msgid "Restore container $0"
msgstr "컨테이너$0에서 복구"

#: src/ContainerRestoreModal.jsx:60
msgid "Restore with established TCP connections"
msgstr "설정된 TCP 연결로 복구"

#: src/ImageRunModal.jsx:789
msgid "Restricted by user account permissions"
msgstr "사용자 계졍 권한에 의해 제한됨"

#: src/PodActions.jsx:151 src/Containers.jsx:197
msgid "Resume"
msgstr "다시 시작"

#: src/ContainerHealthLogs.jsx:68 src/ImageRunModal.jsx:1107
msgid "Retries"
msgstr "재시도"

#: src/ImageSearchModal.jsx:190
msgid "Retry another term."
msgstr "다른 용어를 재시도."

#: src/Containers.jsx:251 src/ContainerHealthLogs.jsx:98
msgid "Run health check"
msgstr "상태 점검을 실행"

#: src/util.js:23 src/util.js:26 src/ImageUsedBy.jsx:35
msgid "Running"
msgstr "작동중"

#: src/Volume.jsx:71
msgid "SELinux"
msgstr "SELinux"

#: src/ImageSearchModal.jsx:167
msgid "Search by name or description"
msgstr "이름 또는 설명으로 찾기"

#: src/ImageRunModal.jsx:701
msgid "Search by registry"
msgstr "레지스터리로 검색"

#: src/ImageSearchModal.jsx:164
msgid "Search for"
msgstr "찾기"

#: src/ImageSearchModal.jsx:136
msgid "Search for an image"
msgstr "이미지로 찾기"

#: src/ImageRunModal.jsx:844
msgid "Search string or container location"
msgstr "문자열 또는 컨테이너 위치 검색"

#: src/ImageSearchModal.jsx:183
msgid "Searching..."
msgstr "검색 중..."

#: src/ImageRunModal.jsx:822
msgid "Searching: $0"
msgstr "검색 중: $0"

#: src/Volume.jsx:76
msgid "Shared"
msgstr "공유됨"

#: src/Containers.jsx:726
msgid "Show"
msgstr "보기"

#: src/Images.jsx:302
msgid "Show images"
msgstr "이미지 보여주기"

#: src/Images.jsx:252
msgid "Show intermediate images"
msgstr "중간 이미지 보기"

#: src/ContainerIntegration.jsx:82
msgid "Show less"
msgstr "덜 보기"

#: src/PruneUnusedImagesModal.jsx:48 src/ContainerIntegration.jsx:82
msgid "Show more"
msgstr "더 보기"

#: src/ImageHistory.jsx:33
msgid "Size"
msgstr "크기"

#: src/PodActions.jsx:136 src/app.jsx:683 src/Containers.jsx:217
msgid "Start"
msgstr "시작"

#: src/ContainerHealthLogs.jsx:72 src/ImageRunModal.jsx:1082
msgid "Start period"
msgstr "시작 주기"

#: src/app.jsx:644
msgid "Start docker"
msgstr "포드맨 시작"

#: src/ImageSearchModal.jsx:185
msgid "Start typing to look for images."
msgstr "이미지를 찾으려면 입력을 시작하세요."

#: src/ContainerHealthLogs.jsx:105
msgid "Started at"
msgstr "시작 시간"

#: src/Containers.jsx:569 src/ContainerDetails.jsx:67
msgid "State"
msgstr "상태"

#: src/ContainerHealthLogs.jsx:56
msgid "Status"
msgstr "상태"

#: src/PodActions.jsx:88 src/Containers.jsx:170 src/ContainerHealthLogs.jsx:41
#: src/ImageRunModal.jsx:60
msgid "Stop"
msgstr "중지"

#: src/util.js:23 src/util.js:26
msgid "Stopped"
msgstr "정지됨"

#: src/ContainerCheckpointModal.jsx:60
msgid "Support preserving established TCP connections"
msgstr "설정된 TCP 연결 유지 지원"

#: src/PodCreateModal.jsx:164 src/ContainerHeader.jsx:20
#: src/ImageRunModal.jsx:766 src/ImageRunModal.jsx:801
msgid "System"
msgstr "시스템"

#: src/app.jsx:690
msgid "System Docker service is also available"
msgstr "시스템 포드맨 서비스도 사용 할 수 있습니다"

#: src/PublishPort.jsx:128
msgid "TCP"
msgstr "TCP"

#: src/ContainerCommitModal.jsx:98 src/ImageSearchModal.jsx:139
msgid "Tag"
msgstr "꼬리표"

#: src/ImageDetails.jsx:27
msgid "Tags"
msgstr "꼬리표"

#: org.cockpit-project.docker.metainfo.xml:10
msgid "The Cockpit user interface for Docker containers."
msgstr "포드맨 컨테이너를 위한 cockpit 사용자 연결장치."

#: src/ImageRunModal.jsx:1086
msgid "The initialization time needed for a container to bootstrap."
msgstr "부트스트랩에서 컨테이너를 위해 필요한 초기화 시간."

#: src/ImageRunModal.jsx:1061
msgid ""
"The maximum time allowed to complete the health check before an interval is "
"considered failed."
msgstr ""
"간격이 실패한 것으로 간주되기 전에 상태 점검을 완료하도록 허용되는 최대 시간."

#: src/ImageRunModal.jsx:1111
msgid ""
"The number of retries allowed before a healthcheck is considered to be "
"unhealthy."
msgstr "상태점검이 좋지 않은 것으로 고려되기 전에 허용되는 재시도 수."

#: src/ContainerHealthLogs.jsx:76 src/ImageRunModal.jsx:1057
msgid "Timeout"
msgstr "시간종료"

#: src/app.jsx:649
msgid "Troubleshoot"
msgstr "문제 해결"

#: src/ContainerHeader.jsx:28
msgid "Type to filter…"
msgstr "필터 입력…"

#: src/PublishPort.jsx:129
msgid "UDP"
msgstr "UDP"

#: src/ImageHistory.jsx:59
msgid "Unable to load image history"
msgstr "이미지 기록을 적재 할 수 없음"

#: src/Containers.jsx:284
msgid "Unhealthy"
msgstr "상태나쁨"

#: src/ContainerDetails.jsx:12
msgid "Up since $0"
msgstr "$0 이후 상승"

#: src/ContainerCommitModal.jsx:127
msgid "Use legacy Docker format"
msgstr "레거시 도커 형식을 사용합니다"

#: src/Images.jsx:183 src/ImageDetails.jsx:33
msgid "Used by"
msgstr "사용되었습니다"

#: src/app.jsx:67 src/app.jsx:528
msgid "User"
msgstr "사용자"

#: src/app.jsx:697
<<<<<<< HEAD
msgid "User Docker service is also available"
msgstr "사용자 포드맨 서비스가 사용 할 수 없습니다"
=======
msgid "User Podman service is also available"
msgstr "사용자 포드맨 서비스도 사용 할 수 있습니다"
>>>>>>> bcdfccd4

#: src/PodCreateModal.jsx:169 src/ImageRunModal.jsx:783
#: src/ImageRunModal.jsx:807
msgid "User:"
msgstr "사용자:"

#: src/Env.jsx:72
msgid "Value"
msgstr "값"

#: src/PodCreateModal.jsx:190 src/ContainerIntegration.jsx:110
#: src/ImageRunModal.jsx:1004
msgid "Volumes"
msgstr "볼륨"

#: src/ContainerHealthLogs.jsx:80 src/ImageRunModal.jsx:1130
msgid "When unhealthy"
msgstr "상태나쁨"

#: src/ImageRunModal.jsx:880
msgid "With terminal"
msgstr "터미널 포함"

#: src/Volume.jsx:66
msgid "Writable"
msgstr "쓰기 가능"

#: src/manifest.json:0
msgid "container"
msgstr "컨테이너"

#: src/ImageRunModal.jsx:289
msgid "downloading"
msgstr "내려받기 중"

#: src/ImageRunModal.jsx:820
msgid "host[:port]/[user]/container[:tag]"
msgstr "host[:포트]/[사용자]/컨테이너[:태그]"

#: src/manifest.json:0
msgid "image"
msgstr "이미지"

#: src/ImageSearchModal.jsx:172
msgid "in"
msgstr "in"

#: src/ImageDeleteModal.jsx:79
msgid "intermediate"
msgstr "중간"

#: src/ImageDeleteModal.jsx:59
msgid "intermediate image"
msgstr "중간 이미지"

#: src/Containers.jsx:353 src/Containers.jsx:354
msgid "n/a"
msgstr "해당 없음"

#: src/Containers.jsx:353 src/Containers.jsx:354
msgid "not available"
msgstr "사용할 수 없음"

#: src/Containers.jsx:847
msgid "pod group"
msgstr "포드 그룹"

#: src/manifest.json:0
msgid "docker"
msgstr "포드맨"

#: src/Containers.jsx:532
msgid "ports"
msgstr "포트"

#: src/ImageRunModal.jsx:1054 src/ImageRunModal.jsx:1079
#: src/ImageRunModal.jsx:1104
msgid "seconds"
msgstr "초"

#: src/PruneUnusedContainersModal.jsx:28 src/Containers.jsx:390
#: src/Images.jsx:134 src/ImageSearchModal.jsx:160
msgid "system"
msgstr "systemd"

#: src/Images.jsx:85 src/Images.jsx:92
msgid "unused"
msgstr "미사용"

#: src/PruneUnusedContainersModal.jsx:28 src/Containers.jsx:390
#: src/Images.jsx:134
msgid "user:"
msgstr "사용자:"

#: src/Containers.jsx:547
msgid "volumes"
msgstr "볼륨"

#~ msgid "Delete $0"
#~ msgstr "$0 삭제"

#~ msgid "select all"
#~ msgstr "모두 선택"

#~ msgid "Failure action"
#~ msgstr "장애 작용"

#~ msgid "Restarting"
#~ msgstr "재시작하기"

#~ msgid "Confirm deletion of $0"
#~ msgstr "$0 삭제를 확인합니다"

#~ msgid "Confirm deletion of pod $0"
#~ msgstr "pod $0의 삭제를 확인합니다"

#~ msgid "Confirm force deletion of pod $0"
#~ msgstr "pod $0의 강제 삭제를 확인합니다"

#~ msgid "Confirm forced deletion of $0"
#~ msgstr "$0의 강제된 삭제를 확인합니다"

#~ msgid "Container is currently running."
#~ msgstr "컨테이너가 현재 실행 중입니다."

#~ msgid "Do not include root file-system changes when exporting"
#~ msgstr "내보내기 할 때에 root 파일-시스템 변경을 포함하지 마세요"

#~ msgid "Default with single selectable"
#~ msgstr "단일 선택 가능한 기본값"

#~ msgid "Start after creation"
#~ msgstr "생성 후에 시작"

#~ msgid "Delete unused $0 images:"
#~ msgstr "사용하지 않는 $0 이미지 삭제:"

#~ msgid "created"
#~ msgstr "생성 됨"

#~ msgid "exited"
#~ msgstr "종료됨"

#~ msgid "paused"
#~ msgstr "일시 중지됨"

#~ msgid "running"
#~ msgstr "실행 중"

#~ msgid "stopped"
#~ msgstr "정지됨"

#~ msgid "user"
#~ msgstr "사용자"

#~ msgid "Add on build variable"
#~ msgstr "빌드 변수에 추가"

#~ msgid "Commit image"
#~ msgstr "이미지 수행"

#~ msgid "Format"
#~ msgstr "포멧"

#~ msgid "Message"
#~ msgstr "메세지"

#~ msgid "Pause the container"
#~ msgstr "컨테이너 일시중지"

#~ msgid "Remove on build variable"
#~ msgstr "빌드 변수에서 제거"

#~ msgid "Set container on build variables"
#~ msgstr "빌드 변수에 컨테이너 설정"

#~ msgid "Add item"
#~ msgstr "항목 추가"

#~ msgid "Host port (optional)"
#~ msgstr "호스트 경로(선택적)"

#~ msgid "IP (optional)"
#~ msgstr "IP (선택적)"

#~ msgid "ReadOnly"
#~ msgstr "읽기 전용"

#~ msgid "IP prefix length"
#~ msgstr "IP 프리픽스 길이"

#~ msgid "Run"
#~ msgstr "실행"<|MERGE_RESOLUTION|>--- conflicted
+++ resolved
@@ -1264,13 +1264,8 @@
 msgstr "사용자"
 
 #: src/app.jsx:697
-<<<<<<< HEAD
 msgid "User Docker service is also available"
-msgstr "사용자 포드맨 서비스가 사용 할 수 없습니다"
-=======
-msgid "User Podman service is also available"
 msgstr "사용자 포드맨 서비스도 사용 할 수 있습니다"
->>>>>>> bcdfccd4
 
 #: src/PodCreateModal.jsx:169 src/ImageRunModal.jsx:783
 #: src/ImageRunModal.jsx:807
