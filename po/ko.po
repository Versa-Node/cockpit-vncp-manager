# #-#-#-#-#  docker.js.pot (PACKAGE VERSION)  #-#-#-#-#
# SOME DESCRIPTIVE TITLE.
# Copyright (C) YEAR THE PACKAGE'S COPYRIGHT HOLDER
# This file is distributed under the same license as the PACKAGE package.
# FIRST AUTHOR <EMAIL@ADDRESS>, YEAR.
#
msgid ""
msgstr ""
"Project-Id-Version: PACKAGE_VERSION\n"
"Report-Msgid-Bugs-To: \n"
"POT-Creation-Date: 2023-08-08 02:47+0000\n"
"PO-Revision-Date: 2023-08-07 10:58+0000\n"
"Last-Translator: 김인수 <simmon@nplob.com>\n"
"Language-Team: Korean <https://translate.fedoraproject.org/projects/cockpit-"
"docker/main/ko/>\n"
"Language: ko\n"
"MIME-Version: 1.0\n"
"Content-Type: text/plain; charset=UTF-8\n"
"Content-Transfer-Encoding: 8bit\n"
"Plural-Forms: nplurals=1; plural=0\n"
"X-Generator: Weblate 4.18.2\n"

#: src/Images.jsx:87
msgid "$0 container"
msgid_plural "$0 containers"
msgstr[0] "$0 컨테이너"

#: src/Images.jsx:269
msgid "$0 image total, $1"
msgid_plural "$0 images total, $1"
msgstr[0] "$0 이미지 총계, $1"

#: src/ContainerHealthLogs.jsx:35
msgid "$0 second"
msgid_plural "$0 seconds"
msgstr[0] "$0 초"

#: src/Images.jsx:273
msgid "$0 unused image, $1"
msgid_plural "$0 unused images, $1"
msgstr[0] "$0 미사용 이미지, $1"

#: src/ImageRunModal.jsx:1070
msgid "Action to take once the container transitions to an unhealthy state."
msgstr "컨테이너가 비정상 상태로 전이되면 수행 할 작업."

#: src/ImageRunModal.jsx:936 src/PodCreateModal.jsx:125
msgid "Add port mapping"
msgstr "포트 대응을 추가합니다"

#: src/ImageRunModal.jsx:955
msgid "Add variable"
msgstr "변수를 추가합니다"

#: src/ImageRunModal.jsx:945 src/PodCreateModal.jsx:135
msgid "Add volume"
msgstr "볼륨 추가"

#: src/ImageRunModal.jsx:653 src/ContainerHeader.jsx:21 src/Containers.jsx:757
msgid "All"
msgstr "모두"

#: src/ImageSearchModal.jsx:176
msgid "All registries"
msgstr "모든 레지스터리"

#: src/ImageRunModal.jsx:906
msgid "Always"
msgstr "항상"

#: src/PodActions.jsx:55
msgid "An error occurred"
msgstr "오류가 발생했습니다"

#: src/ContainerCommitModal.jsx:105
msgid "Author"
msgstr "작성자"

<<<<<<< HEAD
#: src/app.jsx:683
msgid "Automatically start docker on boot"
msgstr "부트시 자동으로 docker 시작"
=======
#: src/app.jsx:641
msgid "Automatically start podman on boot"
msgstr "부트시 자동으로 podman 시작"
>>>>>>> ddeec5e2

#: src/Containers.jsx:535 src/Containers.jsx:538 src/Containers.jsx:597
msgid "CPU"
msgstr "CPU"

#: src/ImageRunModal.jsx:859
msgid "CPU Shares help"
msgstr "CPU 공유 도움말"

#: src/ImageRunModal.jsx:857
msgid "CPU shares"
msgstr "CPU 공유"

#: src/ImageRunModal.jsx:861
msgid ""
"CPU shares determine the priority of running containers. Default priority is "
"1024. A higher number prioritizes this container. A lower number decreases "
"priority."
msgstr ""
"CPU 공유는 동작 중인 콘테이너 우선 순위를 결정합니다. 기본 우선순위는 1024입"
"니다. 숫자가 클 수록 이 컨테이너 우선순위를 갖습니다. 낮은 번호는 우선 순위"
"가 낮아집니다."

#: src/ImageRunModal.jsx:1111 src/ImageSearchModal.jsx:152
#: src/ForceRemoveModal.jsx:25 src/ContainerCommitModal.jsx:157
#: src/PodActions.jsx:50 src/ImageDeleteModal.jsx:94 src/PodCreateModal.jsx:157
#: src/PruneUnusedImagesModal.jsx:97 src/ContainerRenameModal.jsx:97
#: src/ContainerCheckpointModal.jsx:50 src/ContainerRestoreModal.jsx:53
#: src/ContainerDeleteModal.jsx:34 src/PruneUnusedContainersModal.jsx:96
msgid "Cancel"
msgstr "취소"

#: src/Containers.jsx:315
msgid "Checking health"
msgstr "상태 점검 중"

#: src/Containers.jsx:228 src/ContainerCheckpointModal.jsx:46
msgid "Checkpoint"
msgstr "점검점"

#: src/ImageRunModal.jsx:716
msgid "Checkpoint and restore support"
msgstr "점검점과 복구 지원"

#: src/ContainerCheckpointModal.jsx:41
msgid "Checkpoint container $0"
msgstr "점검점 컨테이너 $0"

#: src/Containers.jsx:553
msgid "Click to see published ports"
msgstr "공개된 포트를 보려면 누르세요"

#: src/Containers.jsx:568
msgid "Click to see volumes"
msgstr "볼륨을 보려면 누르세요"

#: org.cockpit-project.docker.metainfo.xml:6
msgid "Cockpit component for Docker containers"
msgstr "포드맨 컨테이너를 위한 cockpit 구성요소"

#: src/ImageDetails.jsx:15 src/ImageRunModal.jsx:812 src/ImageRunModal.jsx:962
#: src/ContainerHealthLogs.jsx:60 src/ContainerDetails.jsx:39
#: src/ContainerCommitModal.jsx:112
msgid "Command"
msgstr "명령"

#: src/ImageHistory.jsx:33
msgid "Comments"
msgstr "주석"

#: src/ContainerCommitModal.jsx:144 src/Containers.jsx:263
msgid "Commit"
msgstr "수행"

#: src/ContainerCommitModal.jsx:136
msgid "Commit container"
msgstr "컨테이너 커밋"

#: src/util.js:22
msgid "Configured"
msgstr "구성됨"

#: src/Containers.jsx:462
msgid "Console"
msgstr "콘솔"

#: src/Containers.jsx:595
msgid "Container"
msgstr "컨테이너"

#: src/ImageRunModal.jsx:303
msgid "Container failed to be created"
msgstr "컨테이너 생성에 실패했습니다"

#: src/ImageRunModal.jsx:286
msgid "Container failed to be started"
msgstr "컨테이너 시작에 실패했습니다"

#: src/ContainerTerminal.jsx:259
msgid "Container is not running"
msgstr "컨테이너가 동작 중이 아닙니다"

#: src/ImageRunModal.jsx:693
msgid "Container name"
msgstr "컨테이너 이름"

#: src/ContainerRenameModal.jsx:28 src/ContainerRenameModal.jsx:39
msgid "Container name is required."
msgstr "컨테이너 이름이 필요합니다."

#: src/Volume.jsx:22
msgid "Container path"
msgstr "컨테이너 경로"

#: src/PublishPort.jsx:53
msgid "Container port"
msgstr "컨테이너 포트"

#: src/Containers.jsx:811 src/Containers.jsx:817 src/Containers.jsx:847
msgid "Containers"
msgstr "컨테이너"

#: src/ImageRunModal.jsx:1108 src/PodCreateModal.jsx:154
msgid "Create"
msgstr "생성"

#: src/ContainerCommitModal.jsx:137
msgid "Create a new image based on the current state of the $0 container."
msgstr "$0 컨테이너의 현재 상태에서 기반된 새로운 이미지를 생성합니다."

#: src/ImageRunModal.jsx:1105
msgid "Create and run"
msgstr "생성과 실행"

#: src/ImageRunModal.jsx:1102 src/Images.jsx:405 src/Images.jsx:419
#: src/Containers.jsx:774
msgid "Create container"
msgstr "컨테이너 생성"

#: src/ImageRunModal.jsx:1102
msgid "Create container in $0"
msgstr "$0에서 컨테이너 생성"

#: src/Containers.jsx:857
msgid "Create container in pod"
msgstr "포드에서 컨테이너 생성"

#: src/PodCreateModal.jsx:150 src/Containers.jsx:766
msgid "Create pod"
msgstr "포드 생성"

#: src/ContainerDetails.jsx:63 src/Images.jsx:178 src/ImageHistory.jsx:33
#: src/util.js:22 src/util.js:25 src/PruneUnusedContainersModal.jsx:65
msgid "Created"
msgstr "생성일"

#: src/ImageHistory.jsx:33
msgid "Created by"
msgstr "생성됨"

#: src/ImageRunModal.jsx:880
msgid "Decrease CPU shares"
msgstr "CPU 공유 감소"

#: src/ImageRunModal.jsx:985
msgid "Decrease interval"
msgstr "간격 감소"

#: src/ImageRunModal.jsx:919
msgid "Decrease maximum retries"
msgstr "최대 재시도 감소"

#: src/ImageRunModal.jsx:838
msgid "Decrease memory"
msgstr "메모리 감소"

#: src/ImageRunModal.jsx:1059
msgid "Decrease retries"
msgstr "재시도 감소"

#: src/ImageRunModal.jsx:1035
msgid "Decrease start period"
msgstr "시작 기간 감소"

#: src/ImageRunModal.jsx:1010
msgid "Decrease timeout"
msgstr "시간종료 감소"

#: src/Images.jsx:425 src/PodActions.jsx:46 src/PodActions.jsx:180
#: src/Containers.jsx:282 src/ContainerDeleteModal.jsx:33
msgid "Delete"
msgstr "삭제"

#: src/ImageDeleteModal.jsx:88
msgid "Delete $0"
msgstr "$0 삭제"

#: src/ForceRemoveModal.jsx:18 src/ContainerDeleteModal.jsx:31
msgid "Delete $0?"
msgstr "$0 삭제?"

#: src/PodActions.jsx:41
msgid "Delete pod $0?"
msgstr "pod $0 삭제?"

#: src/ImageDeleteModal.jsx:92
msgid "Delete tagged images"
msgstr "태그가 지정된 이미지 삭제"

#: src/PruneUnusedImagesModal.jsx:32
msgid "Delete unused system images:"
msgstr "사용하지 않는 시스템 이미지 삭제:"

#: src/PruneUnusedImagesModal.jsx:32
msgid "Delete unused user images:"
msgstr "사용하지 않는 사용자 이미지 삭제:"

#: src/ContainerDeleteModal.jsx:37
msgid "Deleting a container will erase all data in it."
msgstr "컨테이너를 삭제는 내부의 모든 자료도 제거됩니다."

#: src/Containers.jsx:71
msgid "Deleting a running container will erase all data in it."
msgstr "동작 중인 컨테이너 삭제는 내부의 모든 자료도 제거됩니다."

#: src/PodActions.jsx:61
msgid "Deleting this pod will remove the following containers:"
msgstr "이 pod의 삭제는 다음 컨테이너도 제거될 것입니다:"

#: src/ImageRunModal.jsx:698 src/Images.jsx:147 src/Containers.jsx:447
msgid "Details"
msgstr "상세정보"

#: src/Images.jsx:180
msgid "Disk space"
msgstr "디스크 공간"

#: src/ContainerCommitModal.jsx:126
msgid ""
"Docker format is useful when sharing the image with Docker or Moby Engine"
msgstr ""
"도커 형식은 도커 또는 모비 엔진과 같은 이미지를 공유 할 때에 유용합니다"

#: src/ImageSearchModal.jsx:149
msgid "Download"
msgstr "내려받기"

#: src/Images.jsx:345
msgid "Download new image"
msgstr "신규 이미지 내려받기"

#: src/PodActions.jsx:57
msgid "Empty pod $0 will be permanently removed."
msgstr "빈 pod $0는 영구적으로 제거됩니다."

#: src/ImageDetails.jsx:21 src/ImageRunModal.jsx:807
msgid "Entrypoint"
msgstr "시작점"

#: src/ContainerIntegration.jsx:114 src/ImageRunModal.jsx:954
msgid "Environment variables"
msgstr "환경 변수"

#: src/util.js:25
msgid "Error"
msgstr "오류"

#: src/Notification.jsx:42 src/Images.jsx:56
msgid "Error message"
msgstr "오류 메시지"

#: src/ContainerTerminal.jsx:263
msgid "Error occurred while connecting console"
msgstr "오류가 콘솔 연결 중에 발생했습니다"

#: src/ContainerCommitModal.jsx:107
msgid "Example, Your Name <yourname@example.com>"
msgstr "예제, 당신의 이름 <yourname@example.com>"

#: src/ImageRunModal.jsx:762
msgid "Example: $0"
msgstr "예제: $0"

#: src/ContainerDetails.jsx:14 src/util.js:22 src/util.js:25
msgid "Exited"
msgstr "종료됨"

#: src/ContainerHealthLogs.jsx:115
msgid "Failed health run"
msgstr "상태 실행에 실패함"

#: src/ContainerCheckpointModal.jsx:28
msgid "Failed to checkpoint container $0"
msgstr "컨테이너 $0 점검점에 실패"

#: src/ImageRunModal.jsx:292
msgid "Failed to clean up container"
msgstr "컨테이너를 정리하는데 실패"

#: src/ContainerCommitModal.jsx:81
msgid "Failed to commit container $0"
msgstr "컨테이너 $0 수행에 실패"

#: src/ImageRunModal.jsx:354
msgid "Failed to create container $0"
msgstr "컨테이너 $0 생성에 실패"

#: src/Images.jsx:53
msgid "Failed to download image $0:$1"
msgstr "이미지 $0:$1 내려받기에 실패"

#: src/Containers.jsx:60
msgid "Failed to force remove container $0"
msgstr "컨테이너 $0 강제 제거에 실패"

#: src/ImageDeleteModal.jsx:54
msgid "Failed to force remove image $0"
msgstr "이미지 $0 강제 제거에 실패"

#: src/PodActions.jsx:116
msgid "Failed to force restart pod $0"
msgstr "pod $0 강제로 재시작 하는데 실패"

#: src/PodActions.jsx:94
msgid "Failed to force stop pod $0"
msgstr "pod $0 강제 멈춤에 실패"

#: src/Containers.jsx:117
msgid "Failed to pause container $0"
msgstr "컨테이너 $0를 일시 중지 하는 데 실패"

#: src/PodActions.jsx:161
msgid "Failed to pause pod $0"
msgstr "pod $0 일시정지에 실패"

#: src/PruneUnusedContainersModal.jsx:57
msgid "Failed to prune unused containers"
msgstr "사용하지 않는 컨테이너 정리 실패"

#: src/PruneUnusedImagesModal.jsx:73
msgid "Failed to prune unused images"
msgstr "사용하지 않는 이미지 정리 실패"

#: src/ImageRunModal.jsx:360
msgid "Failed to pull image $0"
msgstr "이미지 $0를 가져오는 데 실패"

#: src/ContainerDeleteModal.jsx:21
msgid "Failed to remove container $0"
msgstr "컨테이너 $0 제거에 실패"

#: src/ImageDeleteModal.jsx:78
msgid "Failed to remove image $0"
msgstr "이미지 $0 제거에 실패"

#: src/ContainerRenameModal.jsx:54
msgid "Failed to rename container $0"
msgstr "컨테이너 $0의 이름을 변경하는데 실패함"

#: src/Containers.jsx:148
msgid "Failed to restart container $0"
msgstr "컨테이너 $0 재시작에 실패"

#: src/PodActions.jsx:105
msgid "Failed to restart pod $0"
msgstr "pod $0 재시작에 실패"

#: src/ContainerRestoreModal.jsx:31
msgid "Failed to restore container $0"
msgstr "컨테이너 $0 복구에 실패"

#: src/Containers.jsx:107
msgid "Failed to resume container $0"
msgstr "컨테이너 $0를 다시 시작 하는 데 실패"

#: src/PodActions.jsx:146
msgid "Failed to resume pod $0"
msgstr "pod $0 재개에 실패"

#: src/ImageRunModal.jsx:347
msgid "Failed to run container $0"
msgstr "컨테이너 $0를 실행하는 데 실패"

#: src/ContainerHealthLogs.jsx:94 src/Containers.jsx:134
msgid "Failed to run health check on container $0"
msgstr "컨테이너 $0에서 상태를 점검하는데 실패함"

#: src/ImageRunModal.jsx:441 src/ImageSearchModal.jsx:93
msgid "Failed to search for images."
msgstr "이미지 검색을 실패함."

#: src/ImageRunModal.jsx:441 src/ImageSearchModal.jsx:93
msgid "Failed to search for images: $0"
msgstr "이미지를 위한 검색 실패: $0"

#: src/ImageRunModal.jsx:439 src/ImageSearchModal.jsx:92
msgid "Failed to search for new images"
msgstr "새로운 이미지 검색 실패"

#: src/Containers.jsx:97
msgid "Failed to start container $0"
msgstr "컨테이너 $0 시작에 실패"

#: src/PodActions.jsx:131
msgid "Failed to start pod $0"
msgstr "pod $0를 시작하는 데 실패"

#: src/Containers.jsx:87
msgid "Failed to stop container $0"
msgstr "컨테이너 $0 멈춤에 실패"

#: src/PodActions.jsx:83
msgid "Failed to stop pod $0"
msgstr "pod $0 멈춤에 실패"

#: src/ContainerHealthLogs.jsx:84
msgid "Failing streak"
msgstr "연속 실패"

#: src/ContainerCommitModal.jsx:151
msgid "Force commit"
msgstr "강제 커밋"

#: src/ForceRemoveModal.jsx:23 src/PodActions.jsx:46
msgid "Force delete"
msgstr "강제 삭제"

#: src/PodActions.jsx:40
msgid "Force delete pod $0?"
msgstr "pod $0 강제 삭제?"

#: src/PodActions.jsx:120 src/Containers.jsx:203
msgid "Force restart"
msgstr "강제 재시작"

#: src/ImageRunModal.jsx:59 src/ContainerHealthLogs.jsx:42
#: src/PodActions.jsx:98 src/Containers.jsx:195
msgid "Force stop"
msgstr "강제 멈춤"

#: src/ImageRunModal.jsx:849
msgid "GB"
msgstr "GB"

#: src/ContainerDetails.jsx:51
msgid "Gateway"
msgstr "게이트웨이"

#: src/ImageRunModal.jsx:961 src/Containers.jsx:470
msgid "Health check"
msgstr "상태 점검"

#: src/ImageRunModal.jsx:970
msgid "Health check interval help"
msgstr "상태 점검 간격 도움말"

#: src/ImageRunModal.jsx:1045
msgid "Health check retries help"
msgstr "상태 점검 재시도 도움말"

#: src/ImageRunModal.jsx:1020
msgid "Health check start period help"
msgstr "상태 점검 시작 기간 도움말"

#: src/ImageRunModal.jsx:995
msgid "Health check timeout help"
msgstr "상태 점검 시간종료 도움말"

#: src/ImageRunModal.jsx:1068
msgid "Health failure check action help"
msgstr "상태 장애 점검 작용 도움말"

#: src/Containers.jsx:311
msgid "Healthy"
msgstr "상태좋음"

#: src/Images.jsx:300
msgid "Hide images"
msgstr "이미지 숨김"

#: src/Images.jsx:250
msgid "Hide intermediate images"
msgstr "중간 이미지 숨기기"

#: src/Images.jsx:156
msgid "History"
msgstr "기록"

#: src/Volume.jsx:17
msgid "Host path"
msgstr "호스트 경로"

#: src/PublishPort.jsx:33
msgid "Host port"
msgstr "호스트 포트"

#: src/PublishPort.jsx:36
msgid "Host port help"
msgstr "호스트 포트 도움말"

#: src/ContainerDetails.jsx:31 src/Images.jsx:179
msgid "ID"
msgstr "ID"

#: src/ContainerDetails.jsx:47 src/PublishPort.jsx:17
msgid "IP address"
msgstr "IP 주소"

#: src/PublishPort.jsx:20
msgid "IP address help"
msgstr "IP 주소 도움말"

#: src/ImageRunModal.jsx:727
msgid "Ideal for development"
msgstr "개발을 위해 이상적인"

#: src/ImageRunModal.jsx:710
msgid "Ideal for running services"
msgstr "실행 중인 서비스에 이상적인"

#: src/PublishPort.jsx:22
msgid ""
"If host IP is set to 0.0.0.0 or not set at all, the port will be bound on "
"all IPs on the host."
msgstr ""
"만약 호스트 IP가 0.0.0.0으로 설정되거나 또는 전혀 설정되지 않으면, 포트는 호"
"스트의 모든 IP에서 묶이게 됩니다."

#: src/PublishPort.jsx:38
msgid ""
"If the host port is not set the container port will be randomly assigned a "
"port on the host."
msgstr ""
"만약 호스트 포트가 컨테이너에 설정되어 있지 않으면, 포트는 호스트에서 임의 지"
"정된 포트가 됩니다."

#: src/ContainerRestoreModal.jsx:63
msgid "Ignore IP address if set statically"
msgstr "정적인 상태라면 IP 주소 무시"

#: src/ContainerRestoreModal.jsx:66
msgid "Ignore MAC address if set statically"
msgstr "정적인 상태라면 맥 주소 무시"

#: src/ImageRunModal.jsx:755 src/ContainerDetails.jsx:35 src/Images.jsx:176
msgid "Image"
msgstr "이미지"

#: src/ContainerCommitModal.jsx:44
msgid "Image name is not unique"
msgstr "이미지 이름은 독특하지 않습니다"

#: src/ContainerCommitModal.jsx:35
msgid "Image name is required"
msgstr "이미지 이름이 필요합니다"

#: src/ImageRunModal.jsx:757
msgid "Image selection help"
msgstr "이미지 선택 도움말"

#: src/Images.jsx:256 src/Images.jsx:286
msgid "Images"
msgstr "이미지"

#: src/ImageRunModal.jsx:881
msgid "Increase CPU shares"
msgstr "CPU 공유 증가"

#: src/ImageRunModal.jsx:986
msgid "Increase interval"
msgstr "간격 증가"

#: src/ImageRunModal.jsx:920
msgid "Increase maximum retries"
msgstr "최대 재시도 증가"

#: src/ImageRunModal.jsx:839
msgid "Increase memory"
msgstr "메모리 증가"

#: src/ImageRunModal.jsx:1060
msgid "Increase retries"
msgstr "재시도 증가"

#: src/ImageRunModal.jsx:1036
msgid "Increase start period"
msgstr "시작 기간 증가"

#: src/ImageRunModal.jsx:1011
msgid "Increase timeout"
msgstr "시간종료 증가"

#: src/ImageRunModal.jsx:930 src/Containers.jsx:452
msgid "Integration"
msgstr "통합"

#: src/ImageRunModal.jsx:968 src/ContainerHealthLogs.jsx:64
msgid "Interval"
msgstr "간격"

#: src/ImageRunModal.jsx:972
msgid "Interval how often health check is run."
msgstr "얼마나 자주 상태 점검을 실행하는 간격."

#: src/PodCreateModal.jsx:90 src/ContainerRenameModal.jsx:32
msgid ""
"Invalid characters. Name can only contain letters, numbers, and certain "
"punctuation (_ . -)."
msgstr ""
"잘못된 문자. 이름은 문자, 수자와 특정 구두점(_ . -)만 포함 될 수 있습니다."

#: src/ImageRunModal.jsx:847
msgid "KB"
msgstr "KB"

#: src/ContainerCheckpointModal.jsx:55 src/ContainerRestoreModal.jsx:58
msgid "Keep all temporary checkpoint files"
msgstr "모든 임시 점검점 파일을 유지합니다"

#: src/ImageRunModal.jsx:89
msgid "Key"
msgstr "키"

#: src/ContainerHealthLogs.jsx:105
msgid "Last 5 runs"
msgstr "최근 5회 실행"

#: src/ContainerDetails.jsx:71
msgid "Latest checkpoint"
msgstr "최신 점검점"

#: src/ContainerCheckpointModal.jsx:57
msgid "Leave running after writing checkpoint to disk"
msgstr "점검점을 디스크에 쓰기 후에 계속 진행"

#: src/ContainerIntegration.jsx:93 src/ImageHistory.jsx:59
msgid "Loading details..."
msgstr "세부정보 적재 중..."

#: src/ContainerLogs.jsx:54
msgid "Loading logs..."
msgstr "기록 적재 중..."

#: src/ImageUsedBy.jsx:12 src/Containers.jsx:609
msgid "Loading..."
msgstr "적재 중..."

#: src/ImageRunModal.jsx:662
msgid "Local"
msgstr "로컬"

#: src/ImageRunModal.jsx:544
msgid "Local images"
msgstr "로컬 이미지"

#: src/ContainerHealthLogs.jsx:102 src/Containers.jsx:457
msgid "Logs"
msgstr "기록"

#: src/ContainerDetails.jsx:55
msgid "MAC address"
msgstr "맥(mac) 주소"

#: src/ImageRunModal.jsx:848
msgid "MB"
msgstr "MB"

#: src/ImageRunModal.jsx:912
msgid "Maximum retries"
msgstr "최대 재시도"

#: src/Containers.jsx:542 src/Containers.jsx:545 src/Containers.jsx:598
msgid "Memory"
msgstr "메모리"

#: src/ImageRunModal.jsx:825
msgid "Memory limit"
msgstr "메모리 제한"

#: src/ImageRunModal.jsx:842
msgid "Memory unit"
msgstr "메모리 장치"

#: src/Volume.jsx:27
msgid "Mode"
msgstr "모드"

#: src/ImageDeleteModal.jsx:98
msgid "Multiple tags exist for this image. Select the tagged images to delete."
msgstr "다중 태그는 이 이미지에 존재합니다. 삭제에 태그된 이미지를 선택합니다."

#: src/ImageRunModal.jsx:690 src/PodCreateModal.jsx:97
#: src/PruneUnusedContainersModal.jsx:64
msgid "Name"
msgstr "이름"

#: src/ContainerRenameModal.jsx:68
msgid "New container name"
msgstr "신규 컨테이너 이름"

#: src/ContainerCommitModal.jsx:90
msgid "New image name"
msgstr "신규 이미지 이름"

#: src/ImageRunModal.jsx:904
msgid "No"
msgstr "아니오"

#: src/ImageRunModal.jsx:56 src/ContainerHealthLogs.jsx:39
msgid "No action"
msgstr "반응 없음"

#: src/Containers.jsx:606
msgid "No containers"
msgstr "컨테이너 없음"

#: src/ImageUsedBy.jsx:14
msgid "No containers are using this image"
msgstr "이 이미지에 사용 중인 컨테이너가 없습니다"

#: src/Containers.jsx:607
msgid "No containers in this pod"
msgstr "이 포드에는 컨테이너가 없습니다"

#: src/Containers.jsx:611
msgid "No containers that match the current filter"
msgstr "현재 필터에 일치하는 컨테이너가 없습니다"

#: src/ImageRunModal.jsx:952
msgid "No environment variables specified"
msgstr "지정된 환경 변수가 없습니다"

#: src/Images.jsx:183
msgid "No images"
msgstr "이미지 없음"

#: src/ImageRunModal.jsx:780 src/ImageSearchModal.jsx:185
msgid "No images found"
msgstr "이미지를 찾지 못했습니다"

#: src/Images.jsx:187
msgid "No images that match the current filter"
msgstr "현재 필터에 일치하는 이미지가 없습니다"

#: src/Volume.jsx:38
msgid "No label"
msgstr "이름표가 없습니다"

#: src/ImageRunModal.jsx:933 src/PodCreateModal.jsx:122
msgid "No ports exposed"
msgstr "노출된 포트가 없습니다"

#: src/ImageSearchModal.jsx:189
msgid "No results for $0"
msgstr "$0의 결과를 찾을 수 없습니다"

#: src/Containers.jsx:613
msgid "No running containers"
msgstr "실행 중인 컨테이너가 없습니다"

#: src/ImageRunModal.jsx:942 src/PodCreateModal.jsx:132
msgid "No volumes specified"
msgstr "지정된 볼륨이 없습니다"

#: src/ImageRunModal.jsx:905
msgid "On failure"
msgstr "실패한 경우"

#: src/Containers.jsx:758
msgid "Only running"
msgstr "실행 만"

#: src/ContainerCommitModal.jsx:118
msgid "Options"
msgstr "옵션"

#: src/ImageRunModal.jsx:700 src/ImageSearchModal.jsx:159 src/Images.jsx:177
#: src/PodCreateModal.jsx:108 src/ContainerHeader.jsx:15 src/Containers.jsx:596
#: src/PruneUnusedContainersModal.jsx:69
msgid "Owner"
msgstr "소유자"

#: src/ImageRunModal.jsx:702
msgid "Owner help"
msgstr "소유자 도움말"

#: src/ContainerHealthLogs.jsx:115
msgid "Passed health run"
msgstr "상태 실행 통과됨"

#: src/ImageRunModal.jsx:958
msgid ""
"Paste one or more lines of key=value pairs into any field for bulk import"
msgstr ""
"대량으로 가져오기 위해 키=값 쌍의 하나 이상의 행에 입력부분에 붙여 넣습니다"

#: src/PodActions.jsx:165 src/Containers.jsx:211
msgid "Pause"
msgstr "일시정지"

#: src/ContainerCommitModal.jsx:122
msgid "Pause container when creating image"
msgstr "이미지에 생성 중인 컨테이너를 일시 중지합니다"

#: src/util.js:22 src/util.js:25
msgid "Paused"
msgstr "일시정지됨"

#: src/PodCreateModal.jsx:73
msgid "Pod failed to be created"
msgstr "포드 생성에 실패했습니다"

#: src/PodCreateModal.jsx:100
msgid "Pod name"
msgstr "포드 이름"

#: org.cockpit-project.docker.metainfo.xml:5
msgid "Docker"
msgstr "포드맨"

#: src/index.html:20 src/manifest.json:0
msgid "Docker containers"
msgstr "포드맨 컨테이너"

<<<<<<< HEAD
#: src/app.jsx:679
msgid "Docker service is not active"
=======
#: src/app.jsx:637
msgid "Podman service is not active"
>>>>>>> ddeec5e2
msgstr "포드맨 서비스가 동작하지 않습니다"

#: src/ImageRunModal.jsx:935 src/PodCreateModal.jsx:124
msgid "Port mapping"
msgstr "포트 대응"

#: src/ImageDetails.jsx:39 src/ContainerIntegration.jsx:106
msgid "Ports"
msgstr "포트"

#: src/ImageRunModal.jsx:719
msgid "Ports under 1024 can be mapped"
msgstr "1024 이하 포트는 대응 될 수 있습니다"

#: src/Volume.jsx:40
msgid "Private"
msgstr "비공개"

#: src/PublishPort.jsx:64
msgid "Protocol"
msgstr "통신규약"

#: src/PruneUnusedImagesModal.jsx:95 src/PruneUnusedContainersModal.jsx:94
msgid "Prune"
msgstr "프룬"

#: src/Containers.jsx:339 src/PruneUnusedContainersModal.jsx:87
msgid "Prune unused containers"
msgstr "사용하지 않은 컨테이너 정리"

#: src/Images.jsx:357 src/PruneUnusedImagesModal.jsx:88
msgid "Prune unused images"
msgstr "프룬 사용하지 않은 이미지"

#: src/PruneUnusedContainersModal.jsx:90 src/PruneUnusedContainersModal.jsx:94
msgid "Pruning containers"
msgstr "컨테이너 정리 중"

#: src/PruneUnusedImagesModal.jsx:91 src/PruneUnusedImagesModal.jsx:95
msgid "Pruning images"
msgstr "프루닝 이미지"

#: src/ImageRunModal.jsx:801
msgid "Pull latest image"
msgstr "최신 이미지 가져오기"

#: src/Images.jsx:323
msgid "Pulling"
msgstr "당기기"

#: src/ContainerIntegration.jsx:42
msgid "Read-only access"
msgstr "읽기-전용 접근"

#: src/ContainerIntegration.jsx:41
msgid "Read-write access"
msgstr "읽기-쓰기 접근"

#: src/ImageRunModal.jsx:104 src/PublishPort.jsx:79 src/Volume.jsx:47
msgid "Remove item"
msgstr "항목 제거"

#: src/PruneUnusedContainersModal.jsx:99
msgid "Removes selected non-running containers"
msgstr "선택된 비-실행 컨테이너를 제거합니다"

#: src/util.js:22
msgid "Removing"
msgstr "제거 중"

#: src/Containers.jsx:181 src/ContainerRenameModal.jsx:92
msgid "Rename"
msgstr "이름변경"

#: src/ContainerRenameModal.jsx:85
msgid "Rename container $0"
msgstr "컨테이너 $0 이름변경"

#: src/ImageRunModal.jsx:713
msgid "Resource limits can be set"
msgstr "자원 한계가 설정 될 수 있습니다"

#: src/ImageRunModal.jsx:57 src/ContainerHealthLogs.jsx:40 src/util.js:22
#: src/PodActions.jsx:109 src/Containers.jsx:199
msgid "Restart"
msgstr "재시작"

#: src/ImageRunModal.jsx:889
msgid "Restart policy"
msgstr "재시작 정책"

#: src/ImageRunModal.jsx:891 src/ImageRunModal.jsx:901
msgid "Restart policy help"
msgstr "정책 도움말 재시작"

#: src/ImageRunModal.jsx:893
msgid "Restart policy to follow when containers exit."
msgstr "컨테이너를 종료 할 경우에 따라야 할 정책을 재시작 합니다."

#: src/ImageRunModal.jsx:893
msgid ""
"Restart policy to follow when containers exit. Using linger for auto-"
"starting containers may not work in some circumstances, such as when "
"ecryptfs, systemd-homed, NFS, or 2FA are used on a user account."
msgstr ""
"컨테이너가 종료 될 때 따라야 할 정책을 재시작합니다. 자동으로 시작하는 컨테이"
"너를 위한 linger를 사용은 ecryptfs, systemd-homed, NFS, 또는 2FA가 사용자 계"
"정에서 사용되는 것과 같이 특정 상황에서 작동하지 않을 수 있습니다."

#: src/Containers.jsx:249 src/ContainerRestoreModal.jsx:49
msgid "Restore"
msgstr "복구"

#: src/ContainerRestoreModal.jsx:44
msgid "Restore container $0"
msgstr "컨테이너$0에서 복구"

#: src/ContainerRestoreModal.jsx:60
msgid "Restore with established TCP connections"
msgstr "설정된 TCP 연결로 복구"

#: src/ImageRunModal.jsx:730
msgid "Restricted by user account permissions"
msgstr "사용자 계졍 권한에 의해 제한됨"

#: src/PodActions.jsx:150 src/Containers.jsx:218
msgid "Resume"
msgstr "다시 시작"

#: src/ImageRunModal.jsx:1043 src/ContainerHealthLogs.jsx:68
msgid "Retries"
msgstr "재시도"

#: src/ImageSearchModal.jsx:190
msgid "Retry another term."
msgstr "다른 용어를 재시도."

#: src/ContainerHealthLogs.jsx:98 src/Containers.jsx:272
msgid "Run health check"
msgstr "상태 점검을 실행"

#: src/ImageUsedBy.jsx:35 src/util.js:22 src/util.js:25
msgid "Running"
msgstr "작동중"

#: src/Volume.jsx:34
msgid "SELinux"
msgstr "SELinux"

#: src/ImageSearchModal.jsx:167
msgid "Search by name or description"
msgstr "이름 또는 설명으로 찾기"

#: src/ImageRunModal.jsx:652
msgid "Search by registry"
msgstr "레지스터리로 검색"

#: src/ImageSearchModal.jsx:164
msgid "Search for"
msgstr "찾기"

#: src/ImageSearchModal.jsx:136
msgid "Search for an image"
msgstr "이미지로 찾기"

#: src/ImageRunModal.jsx:785
msgid "Search string or container location"
msgstr "문자열 또는 컨테이너 위치 검색"

#: src/ImageSearchModal.jsx:183
msgid "Searching..."
msgstr "검색 중..."

#: src/ImageRunModal.jsx:763
msgid "Searching: $0"
msgstr "검색 중: $0"

#: src/Volume.jsx:39
msgid "Shared"
msgstr "공유됨"

#: src/Containers.jsx:753
msgid "Show"
msgstr "보기"

#: src/Images.jsx:300
msgid "Show images"
msgstr "이미지 보여주기"

#: src/Images.jsx:250
msgid "Show intermediate images"
msgstr "중간 이미지 보기"

#: src/ContainerIntegration.jsx:82
msgid "Show less"
msgstr "덜 보기"

#: src/ContainerIntegration.jsx:82 src/PruneUnusedImagesModal.jsx:48
msgid "Show more"
msgstr "더 보기"

#: src/ImageHistory.jsx:33
msgid "Size"
msgstr "크기"

#: src/PodActions.jsx:135 src/Containers.jsx:238 src/app.jsx:683
msgid "Start"
msgstr "시작"

#: src/ImageRunModal.jsx:1018 src/ContainerHealthLogs.jsx:72
msgid "Start period"
msgstr "시작 주기"

<<<<<<< HEAD
#: src/app.jsx:686
msgid "Start docker"
=======
#: src/app.jsx:644
msgid "Start podman"
>>>>>>> ddeec5e2
msgstr "포드맨 시작"

#: src/ImageSearchModal.jsx:185
msgid "Start typing to look for images."
msgstr "이미지를 찾으려면 입력을 시작하세요."

#: src/ContainerHealthLogs.jsx:105
msgid "Started at"
msgstr "시작 시간"

#: src/ContainerDetails.jsx:67 src/Containers.jsx:599
msgid "State"
msgstr "상태"

#: src/ContainerHealthLogs.jsx:56
msgid "Status"
msgstr "상태"

#: src/ImageRunModal.jsx:58 src/ContainerHealthLogs.jsx:41
#: src/PodActions.jsx:87 src/Containers.jsx:191
msgid "Stop"
msgstr "중지"

#: src/util.js:22 src/util.js:25
msgid "Stopped"
msgstr "정지됨"

#: src/ContainerCheckpointModal.jsx:60
msgid "Support preserving established TCP connections"
msgstr "설정된 TCP 연결 유지 지원"

#: src/ImageRunModal.jsx:707 src/ImageRunModal.jsx:742
#: src/PodCreateModal.jsx:110 src/ContainerHeader.jsx:20
msgid "System"
msgstr "시스템"

<<<<<<< HEAD
#: src/app.jsx:732
msgid "System Docker service is also available"
=======
#: src/app.jsx:690
msgid "System Podman service is also available"
>>>>>>> ddeec5e2
msgstr "시스템 포드맨 서비스도 사용 할 수 있습니다"

#: src/PublishPort.jsx:70
msgid "TCP"
msgstr "TCP"

#: src/ImageSearchModal.jsx:139 src/ContainerCommitModal.jsx:98
msgid "Tag"
msgstr "꼬리표"

#: src/ImageDetails.jsx:27
msgid "Tags"
msgstr "꼬리표"

#: org.cockpit-project.docker.metainfo.xml:10
msgid "The Cockpit user interface for Docker containers."
msgstr "포드맨 컨테이너를 위한 cockpit 사용자 연결장치."

#: src/ImageRunModal.jsx:1022
msgid "The initialization time needed for a container to bootstrap."
msgstr "부트스트랩에서 컨테이너를 위해 필요한 초기화 시간."

#: src/ImageRunModal.jsx:997
msgid ""
"The maximum time allowed to complete the health check before an interval is "
"considered failed."
msgstr ""
"간격이 실패한 것으로 간주되기 전에 상태 점검을 완료하도록 허용되는 최대 시간."

#: src/ImageRunModal.jsx:1047
msgid ""
"The number of retries allowed before a healthcheck is considered to be "
"unhealthy."
msgstr "상태점검이 좋지 않은 것으로 고려되기 전에 허용되는 재시도 수."

#: src/ImageRunModal.jsx:993 src/ContainerHealthLogs.jsx:76
msgid "Timeout"
msgstr "시간종료"

#: src/app.jsx:649
msgid "Troubleshoot"
msgstr "문제 해결"

#: src/ContainerHeader.jsx:28
msgid "Type to filter…"
msgstr "필터 입력…"

#: src/PublishPort.jsx:71
msgid "UDP"
msgstr "UDP"

#: src/ImageHistory.jsx:59
msgid "Unable to load image history"
msgstr "이미지 기록을 적재 할 수 없음"

#: src/Containers.jsx:313
msgid "Unhealthy"
msgstr "상태나쁨"

#: src/ContainerDetails.jsx:12
msgid "Up since $0"
msgstr "$0 이후 상승"

#: src/ContainerCommitModal.jsx:127
msgid "Use legacy Docker format"
msgstr "레거시 도커 형식을 사용합니다"

#: src/ImageDetails.jsx:33 src/Images.jsx:181
msgid "Used by"
msgstr "사용되었습니다"

#: src/app.jsx:67 src/app.jsx:528
msgid "User"
msgstr "사용자"

<<<<<<< HEAD
#: src/app.jsx:739
msgid "User Docker service is also available"
=======
#: src/app.jsx:697
msgid "User Podman service is also available"
>>>>>>> ddeec5e2
msgstr "사용자 포드맨 서비스가 사용 할 수 없습니다"

#: src/ImageRunModal.jsx:724 src/ImageRunModal.jsx:748
#: src/PodCreateModal.jsx:115
msgid "User:"
msgstr "사용자:"

#: src/ImageRunModal.jsx:94
msgid "Value"
msgstr "값"

#: src/ContainerIntegration.jsx:110 src/ImageRunModal.jsx:944
#: src/PodCreateModal.jsx:134
msgid "Volumes"
msgstr "볼륨"

#: src/ImageRunModal.jsx:1066 src/ContainerHealthLogs.jsx:80
msgid "When unhealthy"
msgstr "상태나쁨"

#: src/ImageRunModal.jsx:821
msgid "With terminal"
msgstr "터미널 포함"

#: src/Volume.jsx:29
msgid "Writable"
msgstr "쓰기 가능"

#: src/manifest.json:0
msgid "container"
msgstr "컨테이너"

#: src/ImageRunModal.jsx:331
msgid "downloading"
msgstr "내려받기 중"

#: src/ImageRunModal.jsx:761
msgid "host[:port]/[user]/container[:tag]"
msgstr "host[:포트]/[사용자]/컨테이너[:태그]"

#: src/manifest.json:0
msgid "image"
msgstr "이미지"

#: src/ImageSearchModal.jsx:172
msgid "in"
msgstr "in"

#: src/Containers.jsx:389 src/Containers.jsx:390
msgid "n/a"
msgstr "해당 없음"

#: src/Containers.jsx:389 src/Containers.jsx:390
msgid "not available"
msgstr "사용할 수 없음"

#: src/Containers.jsx:874
msgid "pod group"
msgstr "포드 그룹"

#: src/manifest.json:0
msgid "docker"
msgstr "포드맨"

#: src/Containers.jsx:562
msgid "ports"
msgstr "포트"

#: src/ImageRunModal.jsx:990 src/ImageRunModal.jsx:1015
#: src/ImageRunModal.jsx:1040
msgid "seconds"
msgstr "초"

#: src/ImageDeleteModal.jsx:112
msgid "select all"
msgstr "모두 선택"

#: src/ImageSearchModal.jsx:160 src/Images.jsx:132 src/Containers.jsx:422
#: src/PruneUnusedContainersModal.jsx:28
msgid "system"
msgstr "systemd"

#: src/Images.jsx:83 src/Images.jsx:90
msgid "unused"
msgstr "미사용"

#: src/Images.jsx:132 src/Containers.jsx:422
#: src/PruneUnusedContainersModal.jsx:28
msgid "user:"
msgstr "사용자:"

#: src/Containers.jsx:577
msgid "volumes"
msgstr "볼륨"

#~ msgid "Failure action"
#~ msgstr "장애 작용"

#~ msgid "Restarting"
#~ msgstr "재시작하기"

#~ msgid "Confirm deletion of $0"
#~ msgstr "$0 삭제를 확인합니다"

#~ msgid "Confirm deletion of pod $0"
#~ msgstr "pod $0의 삭제를 확인합니다"

#~ msgid "Confirm force deletion of pod $0"
#~ msgstr "pod $0의 강제 삭제를 확인합니다"

#~ msgid "Confirm forced deletion of $0"
#~ msgstr "$0의 강제된 삭제를 확인합니다"

#~ msgid "Container is currently running."
#~ msgstr "컨테이너가 현재 실행 중입니다."

#~ msgid "Do not include root file-system changes when exporting"
#~ msgstr "내보내기 할 때에 root 파일-시스템 변경을 포함하지 마세요"

#~ msgid "Default with single selectable"
#~ msgstr "단일 선택 가능한 기본값"

#~ msgid "Start after creation"
#~ msgstr "생성 후에 시작"

#~ msgid "Delete unused $0 images:"
#~ msgstr "사용하지 않는 $0 이미지 삭제:"

#~ msgid "created"
#~ msgstr "생성 됨"

#~ msgid "exited"
#~ msgstr "종료됨"

#~ msgid "paused"
#~ msgstr "일시 중지됨"

#~ msgid "running"
#~ msgstr "실행 중"

#~ msgid "stopped"
#~ msgstr "정지됨"

#~ msgid "user"
#~ msgstr "사용자"

#~ msgid "Add on build variable"
#~ msgstr "빌드 변수에 추가"

#~ msgid "Commit image"
#~ msgstr "이미지 수행"

#~ msgid "Format"
#~ msgstr "포멧"

#~ msgid "Message"
#~ msgstr "메세지"

#~ msgid "Pause the container"
#~ msgstr "컨테이너 일시중지"

#~ msgid "Remove on build variable"
#~ msgstr "빌드 변수에서 제거"

#~ msgid "Set container on build variables"
#~ msgstr "빌드 변수에 컨테이너 설정"

#~ msgid "Add item"
#~ msgstr "항목 추가"

#~ msgid "Host port (optional)"
#~ msgstr "호스트 경로(선택적)"

#~ msgid "IP (optional)"
#~ msgstr "IP (선택적)"

#~ msgid "ReadOnly"
#~ msgstr "읽기 전용"

#~ msgid "IP prefix length"
#~ msgstr "IP 프리픽스 길이"

#~ msgid "Run"
#~ msgstr "실행"<|MERGE_RESOLUTION|>--- conflicted
+++ resolved
@@ -76,15 +76,9 @@
 msgid "Author"
 msgstr "작성자"
 
-<<<<<<< HEAD
-#: src/app.jsx:683
+#: src/app.jsx:641
 msgid "Automatically start docker on boot"
 msgstr "부트시 자동으로 docker 시작"
-=======
-#: src/app.jsx:641
-msgid "Automatically start podman on boot"
-msgstr "부트시 자동으로 podman 시작"
->>>>>>> ddeec5e2
 
 #: src/Containers.jsx:535 src/Containers.jsx:538 src/Containers.jsx:597
 msgid "CPU"
@@ -909,13 +903,8 @@
 msgid "Docker containers"
 msgstr "포드맨 컨테이너"
 
-<<<<<<< HEAD
-#: src/app.jsx:679
+#: src/app.jsx:637
 msgid "Docker service is not active"
-=======
-#: src/app.jsx:637
-msgid "Podman service is not active"
->>>>>>> ddeec5e2
 msgstr "포드맨 서비스가 동작하지 않습니다"
 
 #: src/ImageRunModal.jsx:935 src/PodCreateModal.jsx:124
@@ -1129,13 +1118,8 @@
 msgid "Start period"
 msgstr "시작 주기"
 
-<<<<<<< HEAD
-#: src/app.jsx:686
+#: src/app.jsx:644
 msgid "Start docker"
-=======
-#: src/app.jsx:644
-msgid "Start podman"
->>>>>>> ddeec5e2
 msgstr "포드맨 시작"
 
 #: src/ImageSearchModal.jsx:185
@@ -1172,13 +1156,8 @@
 msgid "System"
 msgstr "시스템"
 
-<<<<<<< HEAD
-#: src/app.jsx:732
+#: src/app.jsx:690
 msgid "System Docker service is also available"
-=======
-#: src/app.jsx:690
-msgid "System Podman service is also available"
->>>>>>> ddeec5e2
 msgstr "시스템 포드맨 서비스도 사용 할 수 있습니다"
 
 #: src/PublishPort.jsx:70
@@ -1254,13 +1233,8 @@
 msgid "User"
 msgstr "사용자"
 
-<<<<<<< HEAD
-#: src/app.jsx:739
+#: src/app.jsx:697
 msgid "User Docker service is also available"
-=======
-#: src/app.jsx:697
-msgid "User Podman service is also available"
->>>>>>> ddeec5e2
 msgstr "사용자 포드맨 서비스가 사용 할 수 없습니다"
 
 #: src/ImageRunModal.jsx:724 src/ImageRunModal.jsx:748
