# #-#-#-#-#  docker.js.pot (PACKAGE VERSION)  #-#-#-#-#
# SOME DESCRIPTIVE TITLE.
# Copyright (C) YEAR THE PACKAGE'S COPYRIGHT HOLDER
# This file is distributed under the same license as the PACKAGE package.
# FIRST AUTHOR <EMAIL@ADDRESS>, YEAR.
#
msgid ""
msgstr ""
"Project-Id-Version: PACKAGE_VERSION\n"
"Report-Msgid-Bugs-To: \n"
"POT-Creation-Date: 2023-07-12 03:14+0000\n"
"PO-Revision-Date: 2023-05-30 13:20+0000\n"
"Last-Translator: Ludek Janda <ljanda@redhat.com>\n"
"Language-Team: Japanese <https://translate.fedoraproject.org/projects/"
"cockpit-docker/main/ja/>\n"
"Language: ja\n"
"MIME-Version: 1.0\n"
"Content-Type: text/plain; charset=UTF-8\n"
"Content-Transfer-Encoding: 8bit\n"
"Plural-Forms: nplurals=1; plural=0\n"
"X-Generator: Weblate 4.17\n"

#: src/Images.jsx:86
msgid "$0 container"
msgid_plural "$0 containers"
msgstr[0] "$0 コンテナー"

#: src/Images.jsx:272
msgid "$0 image total, $1"
msgid_plural "$0 images total, $1"
msgstr[0] "$0 イメージ合計、$1"

#: src/ContainerHealthLogs.jsx:35
msgid "$0 second"
msgid_plural "$0 seconds"
msgstr[0] "$0 2 番目"

#: src/Images.jsx:276
msgid "$0 unused image, $1"
msgid_plural "$0 unused images, $1"
msgstr[0] "$0 の未使用イメージ、$1"

#: src/ImageRunModal.jsx:1072
msgid "Action to take once the container transitions to an unhealthy state."
msgstr "コンテナーが異常な状態に移行したときに実行するアクション。"

#: src/ImageRunModal.jsx:938 src/PodCreateModal.jsx:124
msgid "Add port mapping"
msgstr "ポートマッピングの追加"

#: src/ImageRunModal.jsx:957
msgid "Add variable"
msgstr "変数の追加"

#: src/ImageRunModal.jsx:947 src/PodCreateModal.jsx:134
msgid "Add volume"
msgstr "ボリュームの追加"

#: src/ImageRunModal.jsx:655 src/ContainerHeader.jsx:21 src/Containers.jsx:742
msgid "All"
msgstr "すべて"

#: src/ImageSearchModal.jsx:175
msgid "All registries"
msgstr "すべてのレジストリー"

#: src/ImageRunModal.jsx:908
msgid "Always"
msgstr "常時"

#: src/PodActions.jsx:55
msgid "An error occurred"
msgstr "エラーが発生しました"

#: src/ContainerCommitModal.jsx:105
msgid "Author"
msgstr "作成者"

<<<<<<< HEAD
#: src/app.jsx:675
msgid "Automatically start docker on boot"
msgstr "起動時に docker を自動的に起動する"
=======
#: src/app.jsx:683
msgid "Automatically start podman on boot"
msgstr "起動時に podman を自動的に起動する"
>>>>>>> 2b4b64b6

#: src/Containers.jsx:523 src/Containers.jsx:526 src/Containers.jsx:585
msgid "CPU"
msgstr "CPU"

#: src/ImageRunModal.jsx:861
msgid "CPU Shares help"
msgstr "CPU share のヘルプ"

#: src/ImageRunModal.jsx:859
msgid "CPU shares"
msgstr "CPU 共有"

#: src/ImageRunModal.jsx:863
msgid ""
"CPU shares determine the priority of running containers. Default priority is "
"1024. A higher number prioritizes this container. A lower number decreases "
"priority."
msgstr ""
"CPU 共有は実行中のコンテナーの優先度を決定します。デフォルトの優先度は 1024 "
"です。数値が高いほど、このコンテナーの優先度が高くなります。数値が低いほど優"
"先度が低くなります。"

#: src/ForceRemoveModal.jsx:25 src/PodActions.jsx:50 src/ImageRunModal.jsx:1113
#: src/ImageSearchModal.jsx:151 src/ContainerCommitModal.jsx:157
#: src/PruneUnusedImagesModal.jsx:97 src/ContainerCheckpointModal.jsx:50
#: src/ImageDeleteModal.jsx:94 src/ContainerRestoreModal.jsx:53
#: src/ContainerDeleteModal.jsx:34 src/PruneUnusedContainersModal.jsx:96
#: src/ContainerRenameModal.jsx:96 src/PodCreateModal.jsx:156
msgid "Cancel"
msgstr "取り消し"

#: src/Containers.jsx:315
msgid "Checking health"
msgstr "ヘルスチェック"

#: src/ContainerCheckpointModal.jsx:46 src/Containers.jsx:228
msgid "Checkpoint"
msgstr "チェックポイント"

#: src/ImageRunModal.jsx:718
msgid "Checkpoint and restore support"
msgstr "チェックポイントおよび復元のサポート"

#: src/ContainerCheckpointModal.jsx:41
msgid "Checkpoint container $0"
msgstr "チェックポイントコンテナー $0"

#: src/Containers.jsx:541
msgid "Click to see published ports"
msgstr "クリックして公開されたポートを表示します"

#: src/Containers.jsx:556
msgid "Click to see volumes"
msgstr "クリックしてボリュームを表示します"

#: org.cockpit-project.docker.metainfo.xml:6
msgid "Cockpit component for Docker containers"
msgstr "Docker コンテナーの Cockpit コンポーネント"

#: src/ImageRunModal.jsx:814 src/ImageRunModal.jsx:964
#: src/ContainerCommitModal.jsx:112 src/ImageDetails.jsx:15
#: src/ContainerDetails.jsx:40 src/ContainerHealthLogs.jsx:67
msgid "Command"
msgstr "コマンド"

#: src/ImageHistory.jsx:33
msgid "Comments"
msgstr "コメント"

#: src/ContainerCommitModal.jsx:144 src/Containers.jsx:263
msgid "Commit"
msgstr "コミット"

#: src/ContainerCommitModal.jsx:136
msgid "Commit container"
msgstr "コンテナーのコミット"

#: src/util.js:9
msgid "Configured"
msgstr "設定済み"

#: src/Containers.jsx:450
msgid "Console"
msgstr "コンソール"

#: src/Containers.jsx:583
msgid "Container"
msgstr "コンテナー"

#: src/ImageRunModal.jsx:306
msgid "Container failed to be created"
msgstr "コンテナーの作成に失敗しました"

#: src/ImageRunModal.jsx:289
msgid "Container failed to be started"
msgstr "コンテナーの開始に失敗しました"

#: src/ContainerTerminal.jsx:260
msgid "Container is not running"
msgstr "コンテナーが実行されていません"

#: src/ImageRunModal.jsx:695
msgid "Container name"
msgstr "コンテナー名"

#: src/ContainerRenameModal.jsx:27 src/ContainerRenameModal.jsx:38
msgid "Container name is required."
msgstr "コンテナー名が必要です。"

#: src/Volume.jsx:22
msgid "Container path"
msgstr "コンテナーパス"

#: src/PublishPort.jsx:53
msgid "Container port"
msgstr "コンテナーポート"

#: src/Containers.jsx:796 src/Containers.jsx:802 src/Containers.jsx:833
msgid "Containers"
msgstr "コンテナー"

#: src/ImageRunModal.jsx:1110 src/PodCreateModal.jsx:153
msgid "Create"
msgstr "作成"

#: src/ContainerCommitModal.jsx:137
msgid "Create a new image based on the current state of the $0 container."
msgstr "$0 コンテナーの現在の状態に基づいて、新しいイメージを作成します。"

#: src/ImageRunModal.jsx:1107
msgid "Create and run"
msgstr "作成して実行する"

#: src/ImageRunModal.jsx:1104 src/Images.jsx:401 src/Images.jsx:415
#: src/Containers.jsx:759
msgid "Create container"
msgstr "コンテナーの作成"

#: src/ImageRunModal.jsx:1104
msgid "Create container in $0"
msgstr "$0 でのコンテナーの作成"

#: src/Containers.jsx:843
msgid "Create container in pod"
msgstr "Pod でのコンテナーの作成"

#: src/Containers.jsx:751 src/PodCreateModal.jsx:149
msgid "Create pod"
msgstr "Pod の作成"

#: src/Images.jsx:181 src/ImageHistory.jsx:33 src/ContainerDetails.jsx:64
#: src/util.js:9 src/util.js:12 src/PruneUnusedContainersModal.jsx:65
msgid "Created"
msgstr "作成済み"

#: src/ImageHistory.jsx:33
msgid "Created by"
msgstr "作成元"

#: src/ImageRunModal.jsx:882
msgid "Decrease CPU shares"
msgstr "CPU 共有を減らす"

#: src/ImageRunModal.jsx:987
msgid "Decrease interval"
msgstr "間隔を縮小する"

#: src/ImageRunModal.jsx:921
msgid "Decrease maximum retries"
msgstr "最大再試行回数を減らす"

#: src/ImageRunModal.jsx:840
msgid "Decrease memory"
msgstr "メモリーを減らす"

#: src/ImageRunModal.jsx:1061
msgid "Decrease retries"
msgstr "再試行回数を減らす"

#: src/ImageRunModal.jsx:1037
msgid "Decrease start period"
msgstr "開始期間を縮小する"

#: src/ImageRunModal.jsx:1012
msgid "Decrease timeout"
msgstr "タイムアウトを縮小する"

#: src/PodActions.jsx:46 src/PodActions.jsx:180 src/Images.jsx:421
#: src/ContainerDeleteModal.jsx:33 src/Containers.jsx:282
msgid "Delete"
msgstr "削除"

#: src/ImageDeleteModal.jsx:88
msgid "Delete $0"
msgstr "$0 の削除"

#: src/ForceRemoveModal.jsx:18 src/ContainerDeleteModal.jsx:31
msgid "Delete $0?"
msgstr "$0 を削除しますか?"

#: src/PodActions.jsx:41
msgid "Delete pod $0?"
msgstr "Pod $0 を削除しますか?"

#: src/ImageDeleteModal.jsx:92
msgid "Delete tagged images"
msgstr "タグ付けされたイメージの削除"

#: src/PruneUnusedImagesModal.jsx:32
msgid "Delete unused system images:"
msgstr "使用されていないシステムイメージの削除:"

#: src/PruneUnusedImagesModal.jsx:32
msgid "Delete unused user images:"
msgstr "使用されていないユーザーイメージの削除:"

#: src/ContainerDeleteModal.jsx:37
msgid "Deleting a container will erase all data in it."
msgstr "コンテナーを削除すると、コンテナー内のすべてのデータが削除されます。"

#: src/Containers.jsx:70
msgid "Deleting a running container will erase all data in it."
msgstr "実行中のコンテナーを削除すると、その中のすべてのデータが削除されます。"

#: src/PodActions.jsx:61
msgid "Deleting this pod will remove the following containers:"
msgstr "この Pod を削除すると、以下のコンテナーが削除されます:"

#: src/ImageRunModal.jsx:700 src/Images.jsx:150 src/Containers.jsx:438
msgid "Details"
msgstr "詳細"

#: src/Images.jsx:183
msgid "Disk space"
msgstr "ディスクの空き容量"

#: src/ContainerCommitModal.jsx:126
msgid ""
"Docker format is useful when sharing the image with Docker or Moby Engine"
msgstr ""
"Dockerフォーマットは、イメージをDockerまたはMoby Engineで共有する時に便利です"

#: src/ImageSearchModal.jsx:148
msgid "Download"
msgstr "ダウンロード"

#: src/Images.jsx:348
msgid "Download new image"
msgstr "新規イメージのダウンロード"

#: src/PodActions.jsx:57
msgid "Empty pod $0 will be permanently removed."
msgstr "空の Pod $0 は完全に削除されます。"

#: src/ImageRunModal.jsx:809 src/ImageDetails.jsx:21
msgid "Entrypoint"
msgstr "エントリーポイント"

#: src/ImageRunModal.jsx:956 src/ContainerIntegration.jsx:116
msgid "Environment variables"
msgstr "環境変数"

#: src/util.js:12
msgid "Error"
msgstr "エラー"

#: src/Images.jsx:56 src/Notification.jsx:42
msgid "Error message"
msgstr "エラーメッセージ"

#: src/ContainerTerminal.jsx:264
msgid "Error occurred while connecting console"
msgstr "コンソールへの接続中にエラーが発生しました"

#: src/ContainerCommitModal.jsx:107
msgid "Example, Your Name <yourname@example.com>"
msgstr "例: 名前 <yourname@example.com>"

#: src/ImageRunModal.jsx:764
msgid "Example: $0"
msgstr "例: $0"

#: src/ContainerDetails.jsx:14 src/util.js:9 src/util.js:12
msgid "Exited"
msgstr "終了"

#: src/ContainerHealthLogs.jsx:121
msgid "Failed health run"
msgstr "失敗したヘルスの実行"

#: src/ContainerCheckpointModal.jsx:28
msgid "Failed to checkpoint container $0"
msgstr "コンテナー $0 のチェックポイントに失敗しました"

#: src/ImageRunModal.jsx:295
msgid "Failed to clean up container"
msgstr "コンテナーのクリーンアップに失敗しました"

#: src/ContainerCommitModal.jsx:81
msgid "Failed to commit container $0"
msgstr "コンテナー $0 のコミットに失敗しました"

#: src/ImageRunModal.jsx:357
msgid "Failed to create container $0"
msgstr "コンテナー $0 の作成に失敗しました"

#: src/Images.jsx:53
msgid "Failed to download image $0:$1"
msgstr "イメージ $0 のダウンロードに失敗しました: $1"

#: src/Containers.jsx:59
msgid "Failed to force remove container $0"
msgstr "コンテナー $0 を強制的に削除できませんでした"

#: src/ImageDeleteModal.jsx:54
msgid "Failed to force remove image $0"
msgstr "イメージ $0 の強制削除に失敗しました"

#: src/PodActions.jsx:116
msgid "Failed to force restart pod $0"
msgstr "Pod $0 の強制再起動に失敗しました"

#: src/PodActions.jsx:94
msgid "Failed to force stop pod $0"
msgstr "Pod $0 の強制停止に失敗しました"

#: src/Containers.jsx:116
msgid "Failed to pause container $0"
msgstr "コンテナー $0 の一時停止に失敗しました"

#: src/PodActions.jsx:161
msgid "Failed to pause pod $0"
msgstr "Pod $0 の一時停止に失敗しました"

#: src/PruneUnusedContainersModal.jsx:57
#, fuzzy
#| msgid "Failed to prune unused images"
msgid "Failed to prune unused containers"
msgstr "使用されていないイメージのpruneに失敗しました"

#: src/PruneUnusedImagesModal.jsx:73
msgid "Failed to prune unused images"
msgstr "使用されていないイメージのpruneに失敗しました"

#: src/ImageRunModal.jsx:363
msgid "Failed to pull image $0"
msgstr "イメージ $0 のpullに失敗しました"

#: src/ContainerDeleteModal.jsx:21
msgid "Failed to remove container $0"
msgstr "コンテナー $0 の削除に失敗しました"

#: src/ImageDeleteModal.jsx:78
msgid "Failed to remove image $0"
msgstr "イメージ $0 の削除に失敗しました"

#: src/ContainerRenameModal.jsx:53
msgid "Failed to rename container $0"
msgstr "コンテナーの名前変更に失敗しました $0"

#: src/Containers.jsx:147
msgid "Failed to restart container $0"
msgstr "コンテナー $0 の再起動に失敗しました"

#: src/PodActions.jsx:105
msgid "Failed to restart pod $0"
msgstr "Pod $0 の再起動に失敗しました"

#: src/ContainerRestoreModal.jsx:31
msgid "Failed to restore container $0"
msgstr "コンテナー $0 の復元に失敗しました"

#: src/Containers.jsx:106
msgid "Failed to resume container $0"
msgstr "コンテナー $0 のレジュームに失敗しました"

#: src/PodActions.jsx:146
msgid "Failed to resume pod $0"
msgstr "Pod $0 の再開に失敗しました"

#: src/ImageRunModal.jsx:350
msgid "Failed to run container $0"
msgstr "コンテナー $0 の実行に失敗しました"

#: src/ContainerHealthLogs.jsx:101 src/Containers.jsx:133
msgid "Failed to run health check on container $0"
msgstr "コンテナーでのヘルスチェックの実行に失敗しました $0"

#: src/ImageRunModal.jsx:444 src/ImageSearchModal.jsx:92
msgid "Failed to search for images."
msgstr "イメージの検索に失敗しました。"

#: src/ImageRunModal.jsx:444 src/ImageSearchModal.jsx:92
msgid "Failed to search for images: $0"
msgstr "イメージの検索に失敗しました: $0"

#: src/ImageRunModal.jsx:442 src/ImageSearchModal.jsx:91
msgid "Failed to search for new images"
msgstr "新規イメージの検索に失敗しました"

#: src/Containers.jsx:96
msgid "Failed to start container $0"
msgstr "コンテナー $0 の起動に失敗しました"

#: src/PodActions.jsx:131
msgid "Failed to start pod $0"
msgstr "Pod $0 の起動に失敗しました"

#: src/Containers.jsx:86
msgid "Failed to stop container $0"
msgstr "コンテナー $0 の停止に失敗しました"

#: src/PodActions.jsx:83
msgid "Failed to stop pod $0"
msgstr "Pod $0 の停止に失敗しました"

#: src/ContainerHealthLogs.jsx:91
msgid "Failing streak"
msgstr "失敗の連続"

#: src/ContainerCommitModal.jsx:151
msgid "Force commit"
msgstr "強制コミット"

#: src/ForceRemoveModal.jsx:23 src/PodActions.jsx:46
msgid "Force delete"
msgstr "削除の強制"

#: src/PodActions.jsx:40
msgid "Force delete pod $0?"
msgstr "Pod $0 を強制的に削除しますか?"

#: src/PodActions.jsx:120 src/Containers.jsx:203
msgid "Force restart"
msgstr "再起動の強制"

#: src/PodActions.jsx:98 src/ImageRunModal.jsx:60
#: src/ContainerHealthLogs.jsx:42 src/Containers.jsx:195
msgid "Force stop"
msgstr "停止の強制"

#: src/ImageRunModal.jsx:851
msgid "GB"
msgstr "GB"

#: src/ContainerDetails.jsx:52
msgid "Gateway"
msgstr "ゲートウェイ"

#: src/ImageRunModal.jsx:963 src/Containers.jsx:457
msgid "Health check"
msgstr "ヘルスチェック"

#: src/ImageRunModal.jsx:972
msgid "Health check interval help"
msgstr "ヘルスチェックの間隔のヘルプ"

#: src/ImageRunModal.jsx:1047
msgid "Health check retries help"
msgstr "ヘルスチェックの再試行のヘルプ"

#: src/ImageRunModal.jsx:1022
msgid "Health check start period help"
msgstr "ヘルスチェックの開始期間のヘルプ"

#: src/ImageRunModal.jsx:997
msgid "Health check timeout help"
msgstr "ヘルスチェックのタイムアウトのヘルプ"

#: src/ImageRunModal.jsx:1070
msgid "Health failure check action help"
msgstr "ヘルスチェック失敗時のアクションのヘルプ"

#: src/Containers.jsx:311
msgid "Healthy"
msgstr "健全"

#: src/Images.jsx:303
msgid "Hide images"
msgstr "イメージを非表示"

#: src/Images.jsx:253
msgid "Hide intermediate images"
msgstr "中間イメージを非表示"

#: src/Images.jsx:159
msgid "History"
msgstr "履歴"

#: src/Volume.jsx:17
msgid "Host path"
msgstr "ホストパス"

#: src/PublishPort.jsx:33
msgid "Host port"
msgstr "ホストポート"

#: src/PublishPort.jsx:36
msgid "Host port help"
msgstr "ホストポートヘルプ"

#: src/Images.jsx:182 src/ContainerDetails.jsx:32
msgid "ID"
msgstr "ID"

#: src/PublishPort.jsx:17 src/ContainerDetails.jsx:48
msgid "IP address"
msgstr "IP アドレス"

#: src/PublishPort.jsx:20
msgid "IP address help"
msgstr "IP アドレスヘルプ"

#: src/ImageRunModal.jsx:729
msgid "Ideal for development"
msgstr "開発に最適"

#: src/ImageRunModal.jsx:712
msgid "Ideal for running services"
msgstr "実行中のサービスに最適"

#: src/PublishPort.jsx:22
msgid ""
"If host IP is set to 0.0.0.0 or not set at all, the port will be bound on "
"all IPs on the host."
msgstr ""
"ホスト IP を 0.0.0.0 に設定した場合、またはまったく設定しなかった場合、ポート"
"はホスト上のすべての IP にバインドされます。"

#: src/PublishPort.jsx:38
msgid ""
"If the host port is not set the container port will be randomly assigned a "
"port on the host."
msgstr ""
"ホストポートが設定されていない場合、コンテナーポートにはホストのポートがラン"
"ダムに割り当てられます。"

#: src/ContainerRestoreModal.jsx:63
msgid "Ignore IP address if set statically"
msgstr "静的に設定された場合は IP アドレスを無視"

#: src/ContainerRestoreModal.jsx:66
msgid "Ignore MAC address if set statically"
msgstr "静的に設定された場合は MAC アドレスを無視"

#: src/ImageRunModal.jsx:757 src/Images.jsx:179 src/ContainerDetails.jsx:36
msgid "Image"
msgstr "イメージ"

#: src/ContainerCommitModal.jsx:44
msgid "Image name is not unique"
msgstr "イメージ名は一意ではありません"

#: src/ContainerCommitModal.jsx:35
msgid "Image name is required"
msgstr "イメージ名が必要です"

#: src/ImageRunModal.jsx:759
msgid "Image selection help"
msgstr "イメージ選択のヘルプ"

#: src/Images.jsx:259 src/Images.jsx:289
msgid "Images"
msgstr "イメージ"

#: src/ImageRunModal.jsx:883
msgid "Increase CPU shares"
msgstr "CPU 共有を増やす"

#: src/ImageRunModal.jsx:988
msgid "Increase interval"
msgstr "間隔を増やす"

#: src/ImageRunModal.jsx:922
msgid "Increase maximum retries"
msgstr "最大再試行回数を増やす"

#: src/ImageRunModal.jsx:841
msgid "Increase memory"
msgstr "メモリーを増やす"

#: src/ImageRunModal.jsx:1062
msgid "Increase retries"
msgstr "再試行を増やす"

#: src/ImageRunModal.jsx:1038
msgid "Increase start period"
msgstr "開始期間を拡大する"

#: src/ImageRunModal.jsx:1013
msgid "Increase timeout"
msgstr "タイムアウトを拡大する"

#: src/ImageRunModal.jsx:932 src/Containers.jsx:442
msgid "Integration"
msgstr "インテグレーション"

#: src/ImageRunModal.jsx:970 src/ContainerHealthLogs.jsx:71
msgid "Interval"
msgstr "間隔"

#: src/ImageRunModal.jsx:974
msgid "Interval how often health check is run."
msgstr "ヘルスチェックの実行頻度 (間隔)。"

#: src/ContainerRenameModal.jsx:31 src/PodCreateModal.jsx:89
msgid ""
"Invalid characters. Name can only contain letters, numbers, and certain "
"punctuation (_ . -)."
msgstr ""
"無効な文字です。名前には文字、数字、および特定の句読点 (_ . -) のみを使用でき"
"ます。"

#: src/ImageRunModal.jsx:849
msgid "KB"
msgstr "KB"

#: src/ContainerCheckpointModal.jsx:55 src/ContainerRestoreModal.jsx:58
msgid "Keep all temporary checkpoint files"
msgstr "すべての一時的なチェックポイントファイルを維持"

#: src/ImageRunModal.jsx:90
msgid "Key"
msgstr "キー"

#: src/ContainerHealthLogs.jsx:111
msgid "Last 5 runs"
msgstr "過去 5 回の実行"

#: src/ContainerCheckpointModal.jsx:57
msgid "Leave running after writing checkpoint to disk"
msgstr "チェックポイントをディスクに書き込む後もそのまま実行したままにする"

#: src/ContainerIntegration.jsx:95 src/ImageHistory.jsx:59
msgid "Loading details..."
msgstr "詳細をロード中..."

#: src/ContainerLogs.jsx:53
msgid "Loading logs..."
msgstr "ログをロード中..."

#: src/ImageUsedBy.jsx:12 src/Containers.jsx:597
msgid "Loading..."
msgstr "ロード中..."

#: src/ImageRunModal.jsx:664
msgid "Local"
msgstr "ローカル"

#: src/ImageRunModal.jsx:547
msgid "Local images"
msgstr "ローカルのイメージ"

#: src/ContainerHealthLogs.jsx:109 src/Containers.jsx:446
msgid "Logs"
msgstr "ログ"

#: src/ContainerDetails.jsx:56
msgid "MAC address"
msgstr "MAC アドレス"

#: src/ImageRunModal.jsx:850
msgid "MB"
msgstr "MB"

#: src/ImageRunModal.jsx:914
msgid "Maximum retries"
msgstr "最大施行数"

#: src/Containers.jsx:530 src/Containers.jsx:533 src/Containers.jsx:586
msgid "Memory"
msgstr "メモリ"

#: src/ImageRunModal.jsx:827
msgid "Memory limit"
msgstr "メモリー制限"

#: src/ImageRunModal.jsx:844
msgid "Memory unit"
msgstr "メモリーユニット"

#: src/Volume.jsx:27
msgid "Mode"
msgstr "モード"

#: src/ImageDeleteModal.jsx:98
msgid "Multiple tags exist for this image. Select the tagged images to delete."
msgstr ""
"このイメージには、複数のタグが存在します。削除するタグ付けされたイメージを選"
"択します。"

#: src/ImageRunModal.jsx:692 src/PruneUnusedContainersModal.jsx:64
#: src/PodCreateModal.jsx:96
msgid "Name"
msgstr "名前"

#: src/ContainerRenameModal.jsx:67
msgid "New container name"
msgstr "新しいコンテナー名"

#: src/ContainerCommitModal.jsx:90
msgid "New image name"
msgstr "新しいイメージ名"

#: src/ImageRunModal.jsx:906
msgid "No"
msgstr "いいえ"

#: src/ImageRunModal.jsx:57 src/ContainerHealthLogs.jsx:39
msgid "No action"
msgstr "アクションなし"

#: src/Containers.jsx:594
msgid "No containers"
msgstr "コンテナーなし"

#: src/ImageUsedBy.jsx:14
msgid "No containers are using this image"
msgstr "このイメージを使用するコンテナーはありません"

#: src/Containers.jsx:595
msgid "No containers in this pod"
msgstr "この Pod 内のコンテナーはありません"

#: src/Containers.jsx:599
msgid "No containers that match the current filter"
msgstr "現在のフィルターに一致するコンテナーがありません"

#: src/ImageRunModal.jsx:954
msgid "No environment variables specified"
msgstr "環境変数が指定されていません"

#: src/Images.jsx:186
msgid "No images"
msgstr "イメージなし"

#: src/ImageRunModal.jsx:782 src/ImageSearchModal.jsx:184
msgid "No images found"
msgstr "イメージが見つかりません"

#: src/Images.jsx:190
msgid "No images that match the current filter"
msgstr "現在のフィルターに一致するイメージがありません"

#: src/Volume.jsx:38
msgid "No label"
msgstr "ラベルなし"

#: src/ImageRunModal.jsx:935 src/PodCreateModal.jsx:121
msgid "No ports exposed"
msgstr "開放されているポートはありません"

#: src/ImageSearchModal.jsx:188
msgid "No results for $0"
msgstr "$0 の結果なし"

#: src/Containers.jsx:601
msgid "No running containers"
msgstr "実行中のコンテナーはありません"

#: src/ImageRunModal.jsx:944 src/PodCreateModal.jsx:131
msgid "No volumes specified"
msgstr "指定されているボリュームはありません"

#: src/ImageRunModal.jsx:907
msgid "On failure"
msgstr "障害発生時"

#: src/Containers.jsx:743
msgid "Only running"
msgstr "実行のみ"

#: src/ContainerCommitModal.jsx:118
msgid "Options"
msgstr "オプション"

#: src/ImageRunModal.jsx:702 src/ImageSearchModal.jsx:158
#: src/ContainerHeader.jsx:15 src/Images.jsx:180 src/Containers.jsx:584
#: src/PruneUnusedContainersModal.jsx:69 src/PodCreateModal.jsx:107
msgid "Owner"
msgstr "所有者"

#: src/ImageRunModal.jsx:704
msgid "Owner help"
msgstr "所有者のヘルプ"

#: src/ContainerHealthLogs.jsx:121
msgid "Passed health run"
msgstr "合格したヘルスの実行"

#: src/ImageRunModal.jsx:960
msgid ""
"Paste one or more lines of key=value pairs into any field for bulk import"
msgstr ""
"一括インポートのために、キー=値ペアからなる 1 つまたは複数の行を任意のフィー"
"ルドに貼り付けます"

#: src/PodActions.jsx:165 src/Containers.jsx:211
msgid "Pause"
msgstr "一時停止"

#: src/ContainerCommitModal.jsx:122
msgid "Pause container when creating image"
msgstr "イメージの作成時にコンテナーを一時停止します"

#: src/util.js:9 src/util.js:12
msgid "Paused"
msgstr "一時停止"

#: src/PodCreateModal.jsx:72
msgid "Pod failed to be created"
msgstr "Pod の作成に失敗しました"

#: src/PodCreateModal.jsx:99
msgid "Pod name"
msgstr "Pod 名"

#: org.cockpit-project.docker.metainfo.xml:5
msgid "Docker"
msgstr "Docker"

#: src/index.html:20 src/manifest.json:0
msgid "Docker containers"
msgstr "Docker コンテナー"

<<<<<<< HEAD
#: src/app.jsx:671
msgid "Docker service is not active"
msgstr "Docker サービスがアクティブではありません"
=======
#: src/app.jsx:679
msgid "Podman service is not active"
msgstr "Podman サービスがアクティブではありません"
>>>>>>> 2b4b64b6

#: src/ImageRunModal.jsx:937 src/PodCreateModal.jsx:123
msgid "Port mapping"
msgstr "ポートマッピング"

#: src/ImageDetails.jsx:39 src/ContainerIntegration.jsx:108
msgid "Ports"
msgstr "ポート"

#: src/ImageRunModal.jsx:721
msgid "Ports under 1024 can be mapped"
msgstr "1024 未満のポートをマッピングできます"

#: src/Volume.jsx:40
msgid "Private"
msgstr "プライベート"

#: src/PublishPort.jsx:64
msgid "Protocol"
msgstr "プロトコル"

#: src/PruneUnusedImagesModal.jsx:95 src/PruneUnusedContainersModal.jsx:94
msgid "Prune"
msgstr "削除"

#: src/Containers.jsx:339 src/PruneUnusedContainersModal.jsx:87
#, fuzzy
#| msgid "Prune unused images"
msgid "Prune unused containers"
msgstr "未使用イメージの削除"

#: src/PruneUnusedImagesModal.jsx:88 src/Images.jsx:360
msgid "Prune unused images"
msgstr "未使用イメージの削除"

#: src/PruneUnusedContainersModal.jsx:90 src/PruneUnusedContainersModal.jsx:94
#, fuzzy
#| msgid "No running containers"
msgid "Pruning containers"
msgstr "実行中のコンテナーはありません"

#: src/PruneUnusedImagesModal.jsx:91 src/PruneUnusedImagesModal.jsx:95
msgid "Pruning images"
msgstr "イメージを削除中"

#: src/ImageRunModal.jsx:803
msgid "Pull latest image"
msgstr "最新イメージのプル"

#: src/Images.jsx:326
msgid "Pulling"
msgstr "プル中"

#: src/ContainerIntegration.jsx:44
msgid "Read-only access"
msgstr "読み取り専用アクセス"

#: src/ContainerIntegration.jsx:43
msgid "Read-write access"
msgstr "読み書きアクセス"

#: src/ImageRunModal.jsx:105 src/Volume.jsx:47 src/PublishPort.jsx:79
msgid "Remove item"
msgstr "アイテムの削除"

#: src/PruneUnusedContainersModal.jsx:99
#, fuzzy
#| msgid "No running containers"
msgid "Removes selected non-running containers"
msgstr "実行中のコンテナーはありません"

#: src/util.js:9
msgid "Removing"
msgstr "削除中"

#: src/Containers.jsx:181 src/ContainerRenameModal.jsx:91
msgid "Rename"
msgstr "名前変更"

#: src/ContainerRenameModal.jsx:84
msgid "Rename container $0"
msgstr "コンテナーの名前変更 $0"

#: src/ImageRunModal.jsx:715
msgid "Resource limits can be set"
msgstr "リソース制限を設定できます"

#: src/PodActions.jsx:109 src/ImageRunModal.jsx:58
#: src/ContainerHealthLogs.jsx:40 src/util.js:9 src/Containers.jsx:199
msgid "Restart"
msgstr "再起動"

#: src/ImageRunModal.jsx:891
msgid "Restart policy"
msgstr "再起動ポリシー"

#: src/ImageRunModal.jsx:893 src/ImageRunModal.jsx:903
msgid "Restart policy help"
msgstr "再起動ポリシーのヘルプ"

#: src/ImageRunModal.jsx:895
msgid "Restart policy to follow when containers exit."
msgstr "コンテナーの終了時に従う再起動ポリシー。"

#: src/ImageRunModal.jsx:895
msgid ""
"Restart policy to follow when containers exit. Using linger for auto-"
"starting containers may not work in some circumstances, such as when "
"ecryptfs, systemd-homed, NFS, or 2FA are used on a user account."
msgstr ""
"コンテナーの終了時に従う再起動ポリシー。コンテナーの自動起動に linger を使用"
"すると、ユーザーアカウントで ecryptfs、systemd-homed、NFS、または 2FA が使用"
"されている場合など、一部の状況では機能しない場合があります。"

#: src/ContainerRestoreModal.jsx:49 src/Containers.jsx:249
msgid "Restore"
msgstr "復元"

#: src/ContainerRestoreModal.jsx:44
msgid "Restore container $0"
msgstr "コンテナー $0 の復元"

#: src/ContainerRestoreModal.jsx:60
msgid "Restore with established TCP connections"
msgstr "確立された TCP 接続での復元"

#: src/ImageRunModal.jsx:732
msgid "Restricted by user account permissions"
msgstr "ユーザーアカウントのパーミッションによって制限"

#: src/PodActions.jsx:150 src/Containers.jsx:218
msgid "Resume"
msgstr "再開"

#: src/ImageRunModal.jsx:1045 src/ContainerHealthLogs.jsx:75
msgid "Retries"
msgstr "再試行回数"

#: src/ImageSearchModal.jsx:189
msgid "Retry another term."
msgstr "別の用語を再試行します。"

#: src/ContainerHealthLogs.jsx:105 src/Containers.jsx:272
msgid "Run health check"
msgstr "ヘルスチェックを実行する"

#: src/ImageUsedBy.jsx:35 src/util.js:9 src/util.js:12
msgid "Running"
msgstr "実行中"

#: src/Volume.jsx:34
msgid "SELinux"
msgstr "SELinux"

#: src/ImageSearchModal.jsx:166
msgid "Search by name or description"
msgstr "名前または説明による検索"

#: src/ImageRunModal.jsx:654
msgid "Search by registry"
msgstr "レジストリーで検索"

#: src/ImageSearchModal.jsx:163
msgid "Search for"
msgstr "検索"

#: src/ImageSearchModal.jsx:135
msgid "Search for an image"
msgstr "イメージの検索"

#: src/ImageRunModal.jsx:787
msgid "Search string or container location"
msgstr "検索文字列またはコンテナーのロケーション"

#: src/ImageSearchModal.jsx:182
msgid "Searching..."
msgstr "検索中..."

#: src/ImageRunModal.jsx:765
msgid "Searching: $0"
msgstr "検索中: $0"

#: src/Volume.jsx:39
msgid "Shared"
msgstr "共有"

#: src/Containers.jsx:738
msgid "Show"
msgstr "表示"

#: src/Images.jsx:303
msgid "Show images"
msgstr "イメージの表示"

#: src/Images.jsx:253
msgid "Show intermediate images"
msgstr "中間イメージの表示"

#: src/ContainerIntegration.jsx:84
msgid "Show less"
msgstr "簡易表示"

#: src/PruneUnusedImagesModal.jsx:48 src/ContainerIntegration.jsx:84
msgid "Show more"
msgstr "詳細表示"

#: src/ImageHistory.jsx:33
msgid "Size"
msgstr "サイズ"

#: src/PodActions.jsx:135 src/app.jsx:725 src/Containers.jsx:238
msgid "Start"
msgstr "開始"

#: src/ImageRunModal.jsx:1020 src/ContainerHealthLogs.jsx:79
msgid "Start period"
msgstr "開始期間"

<<<<<<< HEAD
#: src/app.jsx:678
msgid "Start docker"
msgstr "Docker を起動"
=======
#: src/app.jsx:686
msgid "Start podman"
msgstr "Podman を起動"
>>>>>>> 2b4b64b6

#: src/ImageSearchModal.jsx:184
msgid "Start typing to look for images."
msgstr "イメージを検索するために入力を開始します。"

#: src/ContainerHealthLogs.jsx:111
msgid "Started at"
msgstr "開始日時"

#: src/ContainerDetails.jsx:68 src/Containers.jsx:587
msgid "State"
msgstr "状態"

#: src/ContainerHealthLogs.jsx:63
msgid "Status"
msgstr "ステータス"

#: src/PodActions.jsx:87 src/ImageRunModal.jsx:59
#: src/ContainerHealthLogs.jsx:41 src/Containers.jsx:191
msgid "Stop"
msgstr "停止"

#: src/util.js:9 src/util.js:12
msgid "Stopped"
msgstr "停止中"

#: src/ContainerCheckpointModal.jsx:60
msgid "Support preserving established TCP connections"
msgstr "確立された TCP 接続の保持サポート"

#: src/ImageRunModal.jsx:709 src/ImageRunModal.jsx:744
#: src/ContainerHeader.jsx:20 src/PodCreateModal.jsx:109
msgid "System"
msgstr "システム"

<<<<<<< HEAD
#: src/app.jsx:724
msgid "System Docker service is also available"
msgstr "システム Docker サービスも利用できます"
=======
#: src/app.jsx:732
msgid "System Podman service is also available"
msgstr "システム Podman サービスも利用できます"
>>>>>>> 2b4b64b6

#: src/PublishPort.jsx:70
msgid "TCP"
msgstr "TCP"

#: src/ImageSearchModal.jsx:138 src/ContainerCommitModal.jsx:98
msgid "Tag"
msgstr "タグ"

#: src/ImageDetails.jsx:27
msgid "Tags"
msgstr "タグ"

#: org.cockpit-project.docker.metainfo.xml:10
msgid "The Cockpit user interface for Docker containers."
msgstr "Docker コンテナーの Cockpit ユーザーインターフェイス。"

#: src/ImageRunModal.jsx:1024
msgid "The initialization time needed for a container to bootstrap."
msgstr "コンテナーのブートストラップに必要な初期化時間。"

#: src/ImageRunModal.jsx:999
msgid ""
"The maximum time allowed to complete the health check before an interval is "
"considered failed."
msgstr ""
"間隔が失敗したとみなされる前に、ヘルスチェックを完了するために許容される最大"
"時間。"

#: src/ImageRunModal.jsx:1049
msgid ""
"The number of retries allowed before a healthcheck is considered to be "
"unhealthy."
msgstr "ヘルスチェックが異常であると見なされるまでに許可される再試行の回数。"

#: src/ImageRunModal.jsx:995 src/ContainerHealthLogs.jsx:83
msgid "Timeout"
msgstr "タイムアウト"

#: src/app.jsx:691
msgid "Troubleshoot"
msgstr "トラブルシュート"

#: src/ContainerHeader.jsx:28
msgid "Type to filter…"
msgstr "入力してフィルタリング…"

#: src/PublishPort.jsx:71
msgid "UDP"
msgstr "UDP"

#: src/ImageHistory.jsx:59
msgid "Unable to load image history"
msgstr "イメージ履歴をロードできません"

#: src/Containers.jsx:313
msgid "Unhealthy"
msgstr "異常"

#: src/ContainerDetails.jsx:12
msgid "Up since $0"
msgstr "$0 から稼働中"

#: src/ContainerCommitModal.jsx:127
msgid "Use legacy Docker format"
msgstr "レガシーの Docker フォーマットの使用"

#: src/Images.jsx:184 src/ImageDetails.jsx:33
msgid "Used by"
msgstr "使用中"

#: src/app.jsx:67 src/app.jsx:570
msgid "User"
msgstr "ユーザー"

<<<<<<< HEAD
#: src/app.jsx:731
msgid "User Docker service is also available"
msgstr "ユーザーの Docker サービスも利用できます"
=======
#: src/app.jsx:739
msgid "User Podman service is also available"
msgstr "ユーザーの Podman サービスも利用できます"
>>>>>>> 2b4b64b6

#: src/ImageRunModal.jsx:726 src/ImageRunModal.jsx:750
#: src/PodCreateModal.jsx:114
msgid "User:"
msgstr "ユーザー:"

#: src/ImageRunModal.jsx:95
msgid "Value"
msgstr "値"

#: src/ImageRunModal.jsx:946 src/ContainerIntegration.jsx:112
#: src/PodCreateModal.jsx:133
msgid "Volumes"
msgstr "ボリューム"

#: src/ImageRunModal.jsx:1068 src/ContainerHealthLogs.jsx:87
msgid "When unhealthy"
msgstr "異常な場合"

#: src/ImageRunModal.jsx:823
msgid "With terminal"
msgstr "端末の使用"

#: src/Volume.jsx:29
msgid "Writable"
msgstr "書き込み可能"

#: src/manifest.json:0
msgid "container"
msgstr "コンテナー"

#: src/ImageRunModal.jsx:334
msgid "downloading"
msgstr "ダウンロード中"

#: src/ImageRunModal.jsx:763
msgid "host[:port]/[user]/container[:tag]"
msgstr "host[:port]/[user]/container[:tag]"

#: src/manifest.json:0
msgid "image"
msgstr "イメージ"

#: src/ImageSearchModal.jsx:171
msgid "in"
msgstr "場所"

#: src/Containers.jsx:389 src/Containers.jsx:390
msgid "n/a"
msgstr "N/A"

#: src/Containers.jsx:389 src/Containers.jsx:390
msgid "not available"
msgstr "利用できません"

#: src/Containers.jsx:858
msgid "pod group"
msgstr "Pod グループ"

#: src/manifest.json:0
msgid "docker"
msgstr "Docker"

#: src/Containers.jsx:550
msgid "ports"
msgstr "ポート"

#: src/ImageRunModal.jsx:992 src/ImageRunModal.jsx:1017
#: src/ImageRunModal.jsx:1042
msgid "seconds"
msgstr "秒"

#: src/ImageDeleteModal.jsx:112
msgid "select all"
msgstr "すべて選択"

#: src/ImageSearchModal.jsx:159 src/Images.jsx:131 src/Containers.jsx:422
#: src/PruneUnusedContainersModal.jsx:28
msgid "system"
msgstr "システム"

#: src/Images.jsx:82 src/Images.jsx:89
msgid "unused"
msgstr "未使用"

#: src/Images.jsx:131 src/Containers.jsx:422
#: src/PruneUnusedContainersModal.jsx:28
msgid "user:"
msgstr "ユーザー:"

#: src/Containers.jsx:565
msgid "volumes"
msgstr "ボリューム"

#~ msgid "Restarting"
#~ msgstr "再起動中"

#~ msgid "Confirm deletion of $0"
#~ msgstr "$0 の削除を確定する"

#~ msgid "Confirm deletion of pod $0"
#~ msgstr "Pod $0 の削除を確定する"

#~ msgid "Confirm force deletion of pod $0"
#~ msgstr "Pod $0 の強制削除を確定する"

#~ msgid "Confirm forced deletion of $0"
#~ msgstr "$0 の強制削除を確定する"

#~ msgid "Container is currently running."
#~ msgstr "コンテナーは現在実行中です。"

#~ msgid "Do not include root file-system changes when exporting"
#~ msgstr "エクスポート時に root ファイルシステムの変更を含めないでください"

#~ msgid "Default with single selectable"
#~ msgstr "単一項目のみ選択可能なデフォルト"

#~ msgid "Start after creation"
#~ msgstr "作成後に開始"

#, fuzzy
#~| msgid "Delete tagged images"
#~ msgid "Delete unused $0 images:"
#~ msgstr "タグ付けされたイメージの削除"

#~ msgid "created"
#~ msgstr "作成済み"

#~ msgid "exited"
#~ msgstr "終了"

#~ msgid "paused"
#~ msgstr "一時停止"

#~ msgid "running"
#~ msgstr "実行中"

#~ msgid "stopped"
#~ msgstr "停止中"

#, fuzzy
#~| msgid "user:"
#~ msgid "user"
#~ msgstr "ユーザー:"

#~ msgid "Add on build variable"
#~ msgstr "ビルド変数の追加"

#~ msgid "Commit image"
#~ msgstr "イメージのコミット"

#~ msgid "Format"
#~ msgstr "フォーマット"

#~ msgid "Message"
#~ msgstr "メッセージ"

#~ msgid "Pause the container"
#~ msgstr "コンテナーの一時停止"

#~ msgid "Remove on build variable"
#~ msgstr "ビルド変数の削除"

#~ msgid "Set container on build variables"
#~ msgstr "ビルド変数にコンテナーを設定する"

#~ msgid "Add item"
#~ msgstr "アイテムの追加"

#~ msgid "Host port (optional)"
#~ msgstr "ホストポート (オプション)"

#~ msgid "IP (optional)"
#~ msgstr "IP (任意)"

#~ msgid "ReadOnly"
#~ msgstr "読み取り専用"

#~ msgid "IP prefix length"
#~ msgstr "IP プレフィックスの長さ"

#~ msgid "Run"
#~ msgstr "実行"<|MERGE_RESOLUTION|>--- conflicted
+++ resolved
@@ -76,15 +76,9 @@
 msgid "Author"
 msgstr "作成者"
 
-<<<<<<< HEAD
-#: src/app.jsx:675
+#: src/app.jsx:683
 msgid "Automatically start docker on boot"
 msgstr "起動時に docker を自動的に起動する"
-=======
-#: src/app.jsx:683
-msgid "Automatically start podman on boot"
-msgstr "起動時に podman を自動的に起動する"
->>>>>>> 2b4b64b6
 
 #: src/Containers.jsx:523 src/Containers.jsx:526 src/Containers.jsx:585
 msgid "CPU"
@@ -911,15 +905,9 @@
 msgid "Docker containers"
 msgstr "Docker コンテナー"
 
-<<<<<<< HEAD
-#: src/app.jsx:671
+#: src/app.jsx:679
 msgid "Docker service is not active"
 msgstr "Docker サービスがアクティブではありません"
-=======
-#: src/app.jsx:679
-msgid "Podman service is not active"
-msgstr "Podman サービスがアクティブではありません"
->>>>>>> 2b4b64b6
 
 #: src/ImageRunModal.jsx:937 src/PodCreateModal.jsx:123
 msgid "Port mapping"
@@ -1138,15 +1126,9 @@
 msgid "Start period"
 msgstr "開始期間"
 
-<<<<<<< HEAD
-#: src/app.jsx:678
+#: src/app.jsx:686
 msgid "Start docker"
 msgstr "Docker を起動"
-=======
-#: src/app.jsx:686
-msgid "Start podman"
-msgstr "Podman を起動"
->>>>>>> 2b4b64b6
 
 #: src/ImageSearchModal.jsx:184
 msgid "Start typing to look for images."
@@ -1182,15 +1164,9 @@
 msgid "System"
 msgstr "システム"
 
-<<<<<<< HEAD
-#: src/app.jsx:724
+#: src/app.jsx:732
 msgid "System Docker service is also available"
 msgstr "システム Docker サービスも利用できます"
-=======
-#: src/app.jsx:732
-msgid "System Podman service is also available"
-msgstr "システム Podman サービスも利用できます"
->>>>>>> 2b4b64b6
 
 #: src/PublishPort.jsx:70
 msgid "TCP"
@@ -1266,15 +1242,9 @@
 msgid "User"
 msgstr "ユーザー"
 
-<<<<<<< HEAD
-#: src/app.jsx:731
+#: src/app.jsx:739
 msgid "User Docker service is also available"
 msgstr "ユーザーの Docker サービスも利用できます"
-=======
-#: src/app.jsx:739
-msgid "User Podman service is also available"
-msgstr "ユーザーの Podman サービスも利用できます"
->>>>>>> 2b4b64b6
 
 #: src/ImageRunModal.jsx:726 src/ImageRunModal.jsx:750
 #: src/PodCreateModal.jsx:114
