--- conflicted
+++ resolved
@@ -84,15 +84,9 @@
 msgid "Author"
 msgstr "Автор"
 
-<<<<<<< HEAD
-#: src/app.jsx:675
+#: src/app.jsx:683
 msgid "Automatically start docker on boot"
 msgstr "Автоматично запускати docker під час завантаження"
-=======
-#: src/app.jsx:683
-msgid "Automatically start podman on boot"
-msgstr "Автоматично запускати podman під час завантаження"
->>>>>>> 2b4b64b6
 
 #: src/Containers.jsx:523 src/Containers.jsx:526 src/Containers.jsx:585
 msgid "CPU"
@@ -923,15 +917,9 @@
 msgid "Docker containers"
 msgstr "Контейнери Docker"
 
-<<<<<<< HEAD
-#: src/app.jsx:671
+#: src/app.jsx:679
 msgid "Docker service is not active"
 msgstr "Служба Docker є неактивною"
-=======
-#: src/app.jsx:679
-msgid "Podman service is not active"
-msgstr "Служба Podman є неактивною"
->>>>>>> 2b4b64b6
 
 #: src/ImageRunModal.jsx:937 src/PodCreateModal.jsx:123
 msgid "Port mapping"
@@ -1145,15 +1133,9 @@
 msgid "Start period"
 msgstr "Початковий період"
 
-<<<<<<< HEAD
-#: src/app.jsx:678
+#: src/app.jsx:686
 msgid "Start docker"
 msgstr "Запустити docker"
-=======
-#: src/app.jsx:686
-msgid "Start podman"
-msgstr "Запустити podman"
->>>>>>> 2b4b64b6
 
 #: src/ImageSearchModal.jsx:184
 msgid "Start typing to look for images."
@@ -1189,15 +1171,9 @@
 msgid "System"
 msgstr "Система"
 
-<<<<<<< HEAD
-#: src/app.jsx:724
+#: src/app.jsx:732
 msgid "System Docker service is also available"
 msgstr "Також доступна загальносистемна служба Docker"
-=======
-#: src/app.jsx:732
-msgid "System Podman service is also available"
-msgstr "Також доступна загальносистемна служба Podman"
->>>>>>> 2b4b64b6
 
 #: src/PublishPort.jsx:70
 msgid "TCP"
@@ -1275,15 +1251,9 @@
 msgid "User"
 msgstr "Користувач"
 
-<<<<<<< HEAD
-#: src/app.jsx:731
+#: src/app.jsx:739
 msgid "User Docker service is also available"
 msgstr "Також доступна служба користувачів Docker"
-=======
-#: src/app.jsx:739
-msgid "User Podman service is also available"
-msgstr "Також доступна служба користувачів Podman"
->>>>>>> 2b4b64b6
 
 #: src/ImageRunModal.jsx:726 src/ImageRunModal.jsx:750
 #: src/PodCreateModal.jsx:114
