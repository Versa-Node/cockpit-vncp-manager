import React, { useState } from 'react';
import { Button } from "@patternfly/react-core/dist/esm/components/Button";
import { DataList, DataListCell, DataListItem, DataListItemCells, DataListItemRow } from "@patternfly/react-core/dist/esm/components/DataList";
import { Flex } from "@patternfly/react-core/dist/esm/layouts/Flex";
import { Form, FormGroup } from "@patternfly/react-core/dist/esm/components/Form";
import { FormSelect, FormSelectOption } from "@patternfly/react-core/dist/esm/components/FormSelect";
import { Modal } from "@patternfly/react-core/dist/esm/components/Modal";
import { Radio } from "@patternfly/react-core/dist/esm/components/Radio";
import { TextInput } from "@patternfly/react-core/dist/esm/components/TextInput";
import { ExclamationCircleIcon } from '@patternfly/react-icons';

import { EmptyStatePanel } from "cockpit-components-empty-state.jsx";
import { ErrorNotification } from './Notification.jsx';
import cockpit from 'cockpit';
import rest from './rest.js';
import * as client from './client.js';
import { fallbackRegistries } from './util.js';
import { useDialogs } from "dialogs.jsx";

import './ImageSearchModal.css';

const _ = cockpit.gettext;

<<<<<<< HEAD
export class ImageSearchModal extends React.Component {
    static contextType = DialogsContext;

    constructor(props) {
        super(props);
        this.state = {
            imageIdentifier: '',
            imageList: [],
            searchInProgress: false,
            searchFinished: false,
            isSystem: props.systemServiceAvailable,
            registry: "",
        };
        this.onDownloadClicked = this.onDownloadClicked.bind(this);
        this.onItemSelected = this.onItemSelected.bind(this);
        this.onSearchTriggered = this.onSearchTriggered.bind(this);
        this.onValueChanged = this.onValueChanged.bind(this);
        this.onKeyPress = this.onKeyPress.bind(this);
        this.onToggleUser = this.onToggleUser.bind(this);
    }

    componentDidMount() {
        this._isMounted = true;
    }

    componentWillUnmount() {
        this._isMounted = false;

        if (this.activeConnection)
            this.activeConnection.close();
    }

    onToggleUser(ev) {
        this.setState({ isSystem: ev.currentTarget.value === "system" });
    }

    onDownloadClicked() {
        const Dialogs = this.context;
        const selectedImageName = this.state.imageList[this.state.selected].name;

        Dialogs.close();
        this.props.downloadImage(selectedImageName, this.state.imageTag, this.state.isSystem);
    }

    onItemSelected(_, key) {
        this.setState({ selected: key.split('-').slice(-1)[0] });
    }

    onSearchTriggered(forceSearch) {
=======
export const ImageSearchModal = ({ downloadImage, registries, user, userServiceAvailable, systemServiceAvailable }) => {
    const [searchInProgress, setSearchInProgress] = useState(false);
    const [searchFinished, setSearchFinished] = useState(false);
    const [imageIdentifier, setImageIdentifier] = useState('');
    const [imageList, setImageList] = useState([]);
    const [imageTag, setImageTag] = useState("");
    const [isSystem, setIsSystem] = useState(systemServiceAvailable);
    const [selectedRegistry, setSelectedRegistry] = useState("");
    const [selected, setSelected] = useState("");
    const [dialogError, setDialogError] = useState("");
    const [dialogErrorDetail, setDialogErrorDetail] = useState("");
    const [typingTimeout, setTypingTimeout] = useState(null);

    let activeConnection = null;
    const Dialogs = useDialogs();
    // Registries to use for searching
    const searchRegistries = registries.search && registries.length !== 0 ? registries.search : fallbackRegistries;

    // Don't use on selectedRegistry state variable for finding out the
    // registry to search in as with useState we can only call something after a
    // state update with useEffect but as onSearchTriggered also changes state we
    // can't use that so instead we pass the selected registry.
    const onSearchTriggered = (searchRegistry = "", forceSearch = false) => {
>>>>>>> 2b4b64b6
        // When search re-triggers close any existing active connection
        activeConnection = rest.connect(client.getAddress(isSystem), isSystem);
        if (activeConnection)
            activeConnection.close();
        setSearchFinished(false);

        // Do not call the SearchImage API if the input string  is not at least 2 chars,
        // unless Enter is pressed, which should force start the search.
        // The comparison was done considering the fact that we miss always one letter due to delayed setState
        if (imageIdentifier.length < 2 && !forceSearch)
            return;

        setSearchInProgress(true);

<<<<<<< HEAD
        this.activeConnection = rest.connect(client.getAddress(this.state.isSystem), this.state.isSystem);
        let registries = Object.keys(this.props.registries).length !== 0 ? [this.state.registry] : fallbackRegistries;
        // if a user searches for `docker.io/cockpit` let docker search in the user specified registry.
        if (this.state.imageIdentifier.includes('/')) {
            registries = [""];
=======
        let queryRegistries = searchRegistries;
        if (searchRegistry !== "") {
            queryRegistries = [searchRegistry];
        }
        // if a user searches for `docker.io/cockpit` let podman search in the user specified registry.
        if (imageIdentifier.includes('/')) {
            queryRegistries = [""];
>>>>>>> 2b4b64b6
        }

        const searches = queryRegistries.map(rr => {
            const registry = rr.length < 1 || rr[rr.length - 1] === "/" ? rr : rr + "/";
            return activeConnection.call({
                method: "GET",
                path: client.VERSION + "/images/search",
                body: "",
                params: {
                    term: registry + imageIdentifier
                }
            });
        });

        Promise.allSettled(searches)
                .then(reply => {
<<<<<<< HEAD
                    // console.log(reply);
                    if (reply && this._isMounted) {
=======
                    if (reply) {
>>>>>>> 2b4b64b6
                        let results = [];

                        for (const result of reply) {
                            if (result.status === "fulfilled") {
                                results = results.concat(JSON.parse(result.value));
                                // console.log(results);
                            } else {
                                setDialogError(_("Failed to search for new images"));
                                setDialogErrorDetail(result.reason ? cockpit.format(_("Failed to search for images: $0"), result.reason.message) : _("Failed to search for images."));
                            }
                        }

                        setImageList(results || []);
                        setSearchInProgress(false);
                        setSearchFinished(true);
                    }
                });
    };

    const onKeyDown = (e) => {
        if (e.key != ' ') { // Space should not trigger search
            const forceSearch = e.key == 'Enter';
            if (forceSearch) {
                e.preventDefault();
            }

            // Reset the timer, to make the http call after 250MS
            clearTimeout(typingTimeout);
            setTypingTimeout(setTimeout(() => onSearchTriggered(selectedRegistry, forceSearch), 250));
        }
<<<<<<< HEAD
    }

    render() {
        const Dialogs = this.context;

        const defaultBody = (
            <>
                <Form isHorizontal>
                    {this.state.dialogError && <ErrorNotification errorMessage={this.state.dialogError} errorDetail={this.state.dialogErrorDetail} />}
                    { this.props.userServiceAvailable && this.props.systemServiceAvailable &&
                    <FormGroup id="as-user" label={_("Owner")} isInline>
                        <Radio name="user" value="system" id="system" onChange={this.onToggleUser} isChecked={this.state.isSystem} label={_("system")} />
                        <Radio name="user" value="user" id="user" onChange={this.onToggleUser} isChecked={!this.state.isSystem} label={this.props.user} />
                    </FormGroup>}
                    <Flex spaceItems={{ default: 'inlineFlex', modifier: 'spaceItemsXl' }}>
                        <FormGroup fieldId="search-image-dialog-name" label={_("Search for")}>
                            <TextInput id='search-image-dialog-name'
                                       type='text'
                                       placeholder={_("Search by name or description")}
                                       value={this.state.imageIdentifier}
                                       onKeyPress={this.onKeyPress}
                                       onChange={value => this.onValueChanged('imageIdentifier', value)} />
                        </FormGroup>
                        <FormGroup fieldId="registry-select" label={_("in")}>
                            <FormSelect id='registry-select'
                                value={this.state.registry}
                                onChange={(_event, value) =>
                                    this.setState({ registry: value }, () => this.onSearchTriggered(false))
                                }>
                                <FormSelectOption value="" key="all" label={_("All registries")} />
                                {(this.props.registries.search || []).map(r => <FormSelectOption value={r} key={r} label={r} />)}
                            </FormSelect>
                        </FormGroup>
                    </Flex>
                </Form>

                {this.state.searchInProgress && <EmptyStatePanel loading title={_("Searching...")} /> }

                {((!this.state.searchInProgress && !this.state.searchFinished) || this.state.imageIdentifier == "") && <EmptyStatePanel title={_("No images found")} paragraph={_("Start typing to look for images.")} /> }

                {this.state.searchFinished && this.state.imageIdentifier !== '' && <>
                    {this.state.imageList.length == 0 && <EmptyStatePanel icon={ExclamationCircleIcon}
                                                                          title={cockpit.format(_("No results for $0"), this.state.imageIdentifier)}
                                                                          paragraph={_("Retry another term.")}
                    />}
                    {this.state.imageList.length > 0 &&
                    <DataList isCompact
                              selectedDataListItemId={"image-list-item-" + this.state.selected}
                              onSelectDataListItem={this.onItemSelected}>
                        {this.state.imageList.map((image, iter) => {
                            return (
                                <DataListItem id={"image-list-item-" + iter} key={iter}>
                                    <DataListItemRow>
                                        <DataListItemCells
                                                  dataListCells={[
                                                      <DataListCell key="primary content">
                                                          <span className='image-name'>{image.name}</span>
                                                      </DataListCell>,
                                                      <DataListCell key="secondary content">
                                                          <span className='image-description'>{image.description}</span>
                                                      </DataListCell>
                                                  ]}
                                        />
                                    </DataListItemRow>
                                </DataListItem>
                            );
                        })}
                    </DataList>}
                </>}
            </>
        );

        return (
            <Modal isOpen className="docker-search"
                   position="top" variant="large"
                   onClose={Dialogs.close}
                   title={_("Search for an image")}
                   footer={<>
                       <Form isHorizontal className="image-search-tag-form">
                           <FormGroup fieldId="image-search-tag" label={_("Tag")}>
                               <TextInput className="image-tag-entry"
                                      id="image-search-tag"
                                      type='text'
                                      placeholder="latest"
                                      value={this.state.imageTag || ''}
                                      onChange={value => this.onValueChanged('imageTag', value)} />
                           </FormGroup>
                       </Form>
                       <Button variant='primary' isDisabled={this.state.selected == undefined} onClick={this.onDownloadClicked}>
                           {_("Download")}
                       </Button>
                       <Button variant='link' className='btn-cancel' onClick={Dialogs.close}>
                           {_("Cancel")}
                       </Button>
                   </>}
            >
                {defaultBody}
            </Modal>
        );
    }
}
=======
    };

    const onToggleUser = ev => setIsSystem(ev.currentTarget.value === "system");
    const onDownloadClicked = () => {
        const selectedImageName = imageList[selected].Name;
        if (activeConnection)
            activeConnection.close();
        Dialogs.close();
        downloadImage(selectedImageName, imageTag, isSystem);
    };

    const handleClose = () => {
        if (activeConnection)
            activeConnection.close();
        Dialogs.close();
    };

    return (
        <Modal isOpen className="podman-search"
               position="top" variant="large"
               onClose={handleClose}
               title={_("Search for an image")}
               footer={<>
                   <Form isHorizontal className="image-search-tag-form">
                       <FormGroup fieldId="image-search-tag" label={_("Tag")}>
                           <TextInput className="image-tag-entry"
                                  id="image-search-tag"
                                  type='text'
                                  placeholder="latest"
                                  value={imageTag || ''}
                                  onChange={(_event, value) => setImageTag(value)} />
                       </FormGroup>
                   </Form>
                   <Button variant='primary' isDisabled={selected === ""} onClick={onDownloadClicked}>
                       {_("Download")}
                   </Button>
                   <Button variant='link' className='btn-cancel' onClick={handleClose}>
                       {_("Cancel")}
                   </Button>
               </>}
        >
            <Form isHorizontal>
                {dialogError && <ErrorNotification errorMessage={dialogError} errorDetail={dialogErrorDetail} />}
                { userServiceAvailable && systemServiceAvailable &&
                <FormGroup id="as-user" label={_("Owner")} isInline>
                    <Radio name="user" value="system" id="system" onChange={onToggleUser} isChecked={isSystem} label={_("system")} />
                    <Radio name="user" value="user" id="user" onChange={onToggleUser} isChecked={!isSystem} label={user} />
                </FormGroup>}
                <Flex spaceItems={{ default: 'inlineFlex', modifier: 'spaceItemsXl' }}>
                    <FormGroup fieldId="search-image-dialog-name" label={_("Search for")}>
                        <TextInput id='search-image-dialog-name'
                                   type='text'
                                   placeholder={_("Search by name or description")}
                                   value={imageIdentifier}
                                   onKeyDown={onKeyDown}
                                   onChange={(_event, value) => setImageIdentifier(value)} />
                    </FormGroup>
                    <FormGroup fieldId="registry-select" label={_("in")}>
                        <FormSelect id='registry-select'
                            value={selectedRegistry}
                            onChange={(_ev, value) => { setSelectedRegistry(value); clearTimeout(typingTimeout); onSearchTriggered(value, false) }}>
                            <FormSelectOption value="" key="all" label={_("All registries")} />
                            {(searchRegistries || []).map(r => <FormSelectOption value={r} key={r} label={r} />)}
                        </FormSelect>
                    </FormGroup>
                </Flex>
            </Form>

            {searchInProgress && <EmptyStatePanel loading title={_("Searching...")} /> }

            {((!searchInProgress && !searchFinished) || imageIdentifier == "") && <EmptyStatePanel title={_("No images found")} paragraph={_("Start typing to look for images.")} /> }

            {searchFinished && imageIdentifier !== '' && <>
                {imageList.length == 0 && <EmptyStatePanel icon={ExclamationCircleIcon}
                                                                      title={cockpit.format(_("No results for $0"), imageIdentifier)}
                                                                      paragraph={_("Retry another term.")}
                />}
                {imageList.length > 0 &&
                <DataList isCompact
                          selectedDataListItemId={"image-list-item-" + selected}
                          onSelectDataListItem={(_, key) => setSelected(key.split('-').slice(-1)[0])}>
                    {imageList.map((image, iter) => {
                        return (
                            <DataListItem id={"image-list-item-" + iter} key={iter}>
                                <DataListItemRow>
                                    <DataListItemCells
                                              dataListCells={[
                                                  <DataListCell key="primary content">
                                                      <span className='image-name'>{image.Name}</span>
                                                  </DataListCell>,
                                                  <DataListCell key="secondary content" wrapModifier="truncate">
                                                      <span className='image-description'>{image.Description}</span>
                                                  </DataListCell>
                                              ]}
                                    />
                                </DataListItemRow>
                            </DataListItem>
                        );
                    })}
                </DataList>}
            </>}
        </Modal>
    );
};
>>>>>>> 2b4b64b6
<|MERGE_RESOLUTION|>--- conflicted
+++ resolved
@@ -21,57 +21,6 @@
 
 const _ = cockpit.gettext;
 
-<<<<<<< HEAD
-export class ImageSearchModal extends React.Component {
-    static contextType = DialogsContext;
-
-    constructor(props) {
-        super(props);
-        this.state = {
-            imageIdentifier: '',
-            imageList: [],
-            searchInProgress: false,
-            searchFinished: false,
-            isSystem: props.systemServiceAvailable,
-            registry: "",
-        };
-        this.onDownloadClicked = this.onDownloadClicked.bind(this);
-        this.onItemSelected = this.onItemSelected.bind(this);
-        this.onSearchTriggered = this.onSearchTriggered.bind(this);
-        this.onValueChanged = this.onValueChanged.bind(this);
-        this.onKeyPress = this.onKeyPress.bind(this);
-        this.onToggleUser = this.onToggleUser.bind(this);
-    }
-
-    componentDidMount() {
-        this._isMounted = true;
-    }
-
-    componentWillUnmount() {
-        this._isMounted = false;
-
-        if (this.activeConnection)
-            this.activeConnection.close();
-    }
-
-    onToggleUser(ev) {
-        this.setState({ isSystem: ev.currentTarget.value === "system" });
-    }
-
-    onDownloadClicked() {
-        const Dialogs = this.context;
-        const selectedImageName = this.state.imageList[this.state.selected].name;
-
-        Dialogs.close();
-        this.props.downloadImage(selectedImageName, this.state.imageTag, this.state.isSystem);
-    }
-
-    onItemSelected(_, key) {
-        this.setState({ selected: key.split('-').slice(-1)[0] });
-    }
-
-    onSearchTriggered(forceSearch) {
-=======
 export const ImageSearchModal = ({ downloadImage, registries, user, userServiceAvailable, systemServiceAvailable }) => {
     const [searchInProgress, setSearchInProgress] = useState(false);
     const [searchFinished, setSearchFinished] = useState(false);
@@ -95,7 +44,6 @@
     // state update with useEffect but as onSearchTriggered also changes state we
     // can't use that so instead we pass the selected registry.
     const onSearchTriggered = (searchRegistry = "", forceSearch = false) => {
->>>>>>> 2b4b64b6
         // When search re-triggers close any existing active connection
         activeConnection = rest.connect(client.getAddress(isSystem), isSystem);
         if (activeConnection)
@@ -110,13 +58,6 @@
 
         setSearchInProgress(true);
 
-<<<<<<< HEAD
-        this.activeConnection = rest.connect(client.getAddress(this.state.isSystem), this.state.isSystem);
-        let registries = Object.keys(this.props.registries).length !== 0 ? [this.state.registry] : fallbackRegistries;
-        // if a user searches for `docker.io/cockpit` let docker search in the user specified registry.
-        if (this.state.imageIdentifier.includes('/')) {
-            registries = [""];
-=======
         let queryRegistries = searchRegistries;
         if (searchRegistry !== "") {
             queryRegistries = [searchRegistry];
@@ -124,7 +65,6 @@
         // if a user searches for `docker.io/cockpit` let podman search in the user specified registry.
         if (imageIdentifier.includes('/')) {
             queryRegistries = [""];
->>>>>>> 2b4b64b6
         }
 
         const searches = queryRegistries.map(rr => {
@@ -141,12 +81,7 @@
 
         Promise.allSettled(searches)
                 .then(reply => {
-<<<<<<< HEAD
-                    // console.log(reply);
-                    if (reply && this._isMounted) {
-=======
                     if (reply) {
->>>>>>> 2b4b64b6
                         let results = [];
 
                         for (const result of reply) {
@@ -177,109 +112,6 @@
             clearTimeout(typingTimeout);
             setTypingTimeout(setTimeout(() => onSearchTriggered(selectedRegistry, forceSearch), 250));
         }
-<<<<<<< HEAD
-    }
-
-    render() {
-        const Dialogs = this.context;
-
-        const defaultBody = (
-            <>
-                <Form isHorizontal>
-                    {this.state.dialogError && <ErrorNotification errorMessage={this.state.dialogError} errorDetail={this.state.dialogErrorDetail} />}
-                    { this.props.userServiceAvailable && this.props.systemServiceAvailable &&
-                    <FormGroup id="as-user" label={_("Owner")} isInline>
-                        <Radio name="user" value="system" id="system" onChange={this.onToggleUser} isChecked={this.state.isSystem} label={_("system")} />
-                        <Radio name="user" value="user" id="user" onChange={this.onToggleUser} isChecked={!this.state.isSystem} label={this.props.user} />
-                    </FormGroup>}
-                    <Flex spaceItems={{ default: 'inlineFlex', modifier: 'spaceItemsXl' }}>
-                        <FormGroup fieldId="search-image-dialog-name" label={_("Search for")}>
-                            <TextInput id='search-image-dialog-name'
-                                       type='text'
-                                       placeholder={_("Search by name or description")}
-                                       value={this.state.imageIdentifier}
-                                       onKeyPress={this.onKeyPress}
-                                       onChange={value => this.onValueChanged('imageIdentifier', value)} />
-                        </FormGroup>
-                        <FormGroup fieldId="registry-select" label={_("in")}>
-                            <FormSelect id='registry-select'
-                                value={this.state.registry}
-                                onChange={(_event, value) =>
-                                    this.setState({ registry: value }, () => this.onSearchTriggered(false))
-                                }>
-                                <FormSelectOption value="" key="all" label={_("All registries")} />
-                                {(this.props.registries.search || []).map(r => <FormSelectOption value={r} key={r} label={r} />)}
-                            </FormSelect>
-                        </FormGroup>
-                    </Flex>
-                </Form>
-
-                {this.state.searchInProgress && <EmptyStatePanel loading title={_("Searching...")} /> }
-
-                {((!this.state.searchInProgress && !this.state.searchFinished) || this.state.imageIdentifier == "") && <EmptyStatePanel title={_("No images found")} paragraph={_("Start typing to look for images.")} /> }
-
-                {this.state.searchFinished && this.state.imageIdentifier !== '' && <>
-                    {this.state.imageList.length == 0 && <EmptyStatePanel icon={ExclamationCircleIcon}
-                                                                          title={cockpit.format(_("No results for $0"), this.state.imageIdentifier)}
-                                                                          paragraph={_("Retry another term.")}
-                    />}
-                    {this.state.imageList.length > 0 &&
-                    <DataList isCompact
-                              selectedDataListItemId={"image-list-item-" + this.state.selected}
-                              onSelectDataListItem={this.onItemSelected}>
-                        {this.state.imageList.map((image, iter) => {
-                            return (
-                                <DataListItem id={"image-list-item-" + iter} key={iter}>
-                                    <DataListItemRow>
-                                        <DataListItemCells
-                                                  dataListCells={[
-                                                      <DataListCell key="primary content">
-                                                          <span className='image-name'>{image.name}</span>
-                                                      </DataListCell>,
-                                                      <DataListCell key="secondary content">
-                                                          <span className='image-description'>{image.description}</span>
-                                                      </DataListCell>
-                                                  ]}
-                                        />
-                                    </DataListItemRow>
-                                </DataListItem>
-                            );
-                        })}
-                    </DataList>}
-                </>}
-            </>
-        );
-
-        return (
-            <Modal isOpen className="docker-search"
-                   position="top" variant="large"
-                   onClose={Dialogs.close}
-                   title={_("Search for an image")}
-                   footer={<>
-                       <Form isHorizontal className="image-search-tag-form">
-                           <FormGroup fieldId="image-search-tag" label={_("Tag")}>
-                               <TextInput className="image-tag-entry"
-                                      id="image-search-tag"
-                                      type='text'
-                                      placeholder="latest"
-                                      value={this.state.imageTag || ''}
-                                      onChange={value => this.onValueChanged('imageTag', value)} />
-                           </FormGroup>
-                       </Form>
-                       <Button variant='primary' isDisabled={this.state.selected == undefined} onClick={this.onDownloadClicked}>
-                           {_("Download")}
-                       </Button>
-                       <Button variant='link' className='btn-cancel' onClick={Dialogs.close}>
-                           {_("Cancel")}
-                       </Button>
-                   </>}
-            >
-                {defaultBody}
-            </Modal>
-        );
-    }
-}
-=======
     };
 
     const onToggleUser = ev => setIsSystem(ev.currentTarget.value === "system");
@@ -383,5 +215,4 @@
             </>}
         </Modal>
     );
-};
->>>>>>> 2b4b64b6
+};