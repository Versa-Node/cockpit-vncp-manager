import React from 'react';
import { Button } from "@patternfly/react-core/dist/esm/components/Button";
import { Checkbox } from "@patternfly/react-core/dist/esm/components/Checkbox";
import { Form, FormGroup } from "@patternfly/react-core/dist/esm/components/Form";
import { FormSelect, FormSelectOption } from "@patternfly/react-core/dist/esm/components/FormSelect";
import { Grid, GridItem } from "@patternfly/react-core/dist/esm/layouts/Grid";
import { Modal } from "@patternfly/react-core/dist/esm/components/Modal";
import { Radio } from "@patternfly/react-core/dist/esm/components/Radio";
import { Select, SelectGroup, SelectOption, SelectVariant } from "@patternfly/react-core/dist/esm/deprecated/components/Select";
import { NumberInput } from "@patternfly/react-core/dist/esm/components/NumberInput";
import { InputGroup, InputGroupText } from "@patternfly/react-core/dist/esm/components/InputGroup";
import { TextInput } from "@patternfly/react-core/dist/esm/components/TextInput";
import { Tab, TabTitleText, Tabs } from "@patternfly/react-core/dist/esm/components/Tabs";
import { Text, TextContent, TextList, TextListItem, TextVariants } from "@patternfly/react-core/dist/esm/components/Text";
import { ToggleGroup, ToggleGroupItem } from "@patternfly/react-core/dist/esm/components/ToggleGroup";
import { Flex, FlexItem } from "@patternfly/react-core/dist/esm/layouts/Flex";
import { Popover } from "@patternfly/react-core/dist/esm/components/Popover";
import { MinusIcon, OutlinedQuestionCircleIcon } from '@patternfly/react-icons';
import * as dockerNames from 'docker-names';

import { ErrorNotification } from './Notification.jsx';
import * as utils from './util.js';
import * as client from './client.js';
import rest from './rest.js';
import cockpit from 'cockpit';
import { onDownloadContainer, onDownloadContainerFinished } from './Containers.jsx';
import { PublishPort } from './PublishPort.jsx';
import { DynamicListForm } from './DynamicListForm.jsx';
import { Volume } from './Volume.jsx';

import { debounce } from 'throttle-debounce';

import "./ImageRunModal.scss";

const _ = cockpit.gettext;

const systemOwner = "system";

const units = {
    KB: {
        name: "KB",
        baseExponent: 1,
    },
    MB: {
        name: "MB",
        baseExponent: 2,
    },
    GB: {
        name: "GB",
        baseExponent: 3,
    },
};

// healthchecks.go HealthCheckOnFailureAction
const HealthCheckOnFailureActionOrder = [
    { value: 0, label: _("No action") },
    { value: 3, label: _("Restart") },
    { value: 4, label: _("Stop") },
    { value: 2, label: _("Force stop") },
];

const handleEnvValue = (key, value, idx, onChange, additem, itemCount, companionField) => {
    // Allow the input of KEY=VALUE separated value pairs for bulk import only if the other
    // field is not empty.
    if (value.includes('=') && !companionField) {
        const parts = value.trim().split(" ");
        let index = idx;
        for (const part of parts) {
            const [envKey, ...envVar] = part.split('=');
            if (!envKey || !envVar) {
                continue;
            }

            if (index !== idx) {
                additem();
            }
            onChange(index, 'envKey', envKey);
            onChange(index, 'envValue', envVar.join('='));
            index++;
        }
    } else {
        onChange(idx, key, value);
    }
};

const EnvVar = ({ id, item, onChange, idx, removeitem, additem, itemCount }) =>
    (
        <Grid hasGutter id={id}>
            <FormGroup className="pf-m-6-col-on-md" label={_("Key")} fieldId={id + "-key-address"}>
                <TextInput id={id + "-key"}
                       value={item.envKey || ''}
                       onChange={(_, value) => handleEnvValue('envKey', value, idx, onChange, additem, itemCount, item.envValue)} />
            </FormGroup>
            <FormGroup className="pf-m-6-col-on-md" label={_("Value")} fieldId={id + "-value-address"}>
                <TextInput id={id + "-value"}
                       value={item.envValue || ''}
                       onChange={(_, value) => handleEnvValue('envValue', value, idx, onChange, additem, itemCount, item.envKey)} />
            </FormGroup>
            <FormGroup className="pf-m-1-col-on-md remove-button-group">
                <Button variant='secondary'
                    className="btn-close"
                    id={id + "-btn-close"}
                    size="sm"
                    aria-label={_("Remove item")}
                    icon={<MinusIcon />}
                    onClick={() => removeitem(idx)} />
            </FormGroup>
        </Grid>
    );

export class ImageRunModal extends React.Component {
    constructor(props) {
        super(props);

        let command = "";
        if (this.props.image && this.props.image.Command) {
            command = utils.quote_cmdline(this.props.image.Command);
        }

        const entrypoint = utils.quote_cmdline(this.props.image?.Entrypoint);

        let selectedImage = "";
        if (this.props.image) {
            selectedImage = utils.image_name(this.props.image);
        }

        let default_owner = this.props.systemServiceAvailable ? systemOwner : this.props.user;
        if (this.props.pod)
            default_owner = this.props.pod.isSystem ? systemOwner : this.props.user;

        this.state = {
            command,
            containerName: dockerNames.getRandomName(),
            entrypoint,
            env: [],
            hasTTY: true,
            publish: [],
            image: props.image,
            memory: 512,
            cpuShares: 1024,
            memoryConfigure: false,
            cpuSharesConfigure: false,
            memoryUnit: 'MB',
            validationFailed: {},
            volumes: [],
            restartPolicy: "no",
            restartTries: 5,
            pullLatestImage: false,
            activeTabKey: 0,
            owner: default_owner,
            /* image select */
            selectedImage,
            searchFinished: false,
            searchInProgress: false,
            searchText: "",
            imageResults: {},
            isImageSelectOpen: false,
            searchByRegistry: 'all',
            /* health check */
            healthcheck_command: "",
            healthcheck_shell: false,
            healthcheck_interval: 30,
            healthcheck_timeout: 30,
            healthcheck_start_period: 0,
            healthcheck_retries: 3,
            healthcheck_action: 0,

        };
        this.getCreateConfig = this.getCreateConfig.bind(this);
        this.onValueChanged = this.onValueChanged.bind(this);
    }

    componentDidMount() {
        this._isMounted = true;
        this.onSearchTriggered(this.state.searchText);
    }

    componentWillUnmount() {
        this._isMounted = false;

        if (this.activeConnection)
            this.activeConnection.close();
    }

    getCreateConfig() {
        const createConfig = {};
        createConfig.HostConfig = {};

        if (this.state.image) {
            createConfig.image = this.state.image.RepoTags.length > 0 ? this.state.image.RepoTags[0] : "";
        } else {
            let img = this.state.selectedImage.Name;
            // Make implicit :latest
            if (!img.includes(":")) {
                img += ":latest";
            }
            createConfig.image = img;
        }

        if (this.state.containerName)
            createConfig.name = this.state.containerName;

        if (this.state.command)
            createConfig.command = utils.unquote_cmdline(this.state.command);

        if (this.state.memoryConfigure && this.state.memory) {
            const memorySize = this.state.memory * (1000 ** units[this.state.memoryUnit].baseExponent);
            createConfig.HostConfig.Memory = memorySize;
        }

        if (this.state.cpuSharesConfigure && parseInt(this.state.cpuShares) !== 0)
            createConfig.HostConfig.CpuShares = parseInt(this.state.cpuShares);

        createConfig.terminal = this.state.hasTTY;
        if (this.state.publish.length > 0) {
            createConfig.HostConfig.PortBindings = {};
            createConfig.ExposedPorts = {};
            this.state.publish.forEach(item => {
                createConfig.ExposedPorts[item.containerPort + "/" + item.protocol] = {};
                const mapping = { HostPort: item.hostPort };
                if (item.hostIp)
                    mapping.HostIp = item.hostIp;
                createConfig.HostConfig.PortBindings[item.containerPort + "/" + item.protocol] = [mapping];
            });
        }

        if (this.state.env.length > 0) {
            createConfig.Env = [];
            this.state.env.forEach(item => { createConfig.Env.push(item.envKey + "=" + item.envValue) });
        }

        if (this.state.volumes.length > 0) {
            createConfig.HostConfig.Mounts = this.state.volumes
                    .filter(volume => volume.hostPath && volume.containerPath)
                    .map(volume => {
                        return {
                            Source: volume.hostPath,
                            Target: volume.containerPath,
                            Type: "bind",
                            ReadOnly: volume.ReadOnly
                        };
                    });
        }

        if (this.state.restartPolicy !== "no") {
            createConfig.HostConfig.RestartPolicy = { Name: this.state.restartPolicy };
            if (this.state.restartPolicy === "on-failure" && this.state.restartTries !== null) {
                createConfig.HostConfig.RestartPolicy.MaximumRetryCount = parseInt(this.state.restartTries);
            }
            // Enable docker-restart.service for system containers, for user
            // sessions enable-linger needs to be enabled for containers to start on boot.
<<<<<<< HEAD
            if (this.state.restartPolicy === "always" && (this.props.userLingeringEnabled || this.props.systemServiceAvailable)) {
                this.enableDockerRestartService();
=======
            if (this.state.restartPolicy === "always" && (this.props.podmanInfo.userLingeringEnabled || this.props.systemServiceAvailable)) {
                this.enablePodmanRestartService();
>>>>>>> 462fc92e
            }
        }

        if (this.state.healthcheck_command !== "") {
            const test = utils.unquote_cmdline(this.state.healthcheck_command);
            if (this.state.healthcheck_shell) {
                test.unshift("CMD-SHELL");
            } else {
                test.unshift("CMD");
            }
            createConfig.Healthcheck = {
                Interval: parseInt(this.state.healthcheck_interval) * 1000000000,
                Retries: this.state.healthcheck_retries,
                StartPeriod: parseInt(this.state.healthcheck_start_period) * 1000000000,
                Test: test,
                Timeout: parseInt(this.state.healthcheck_timeout) * 1000000000,
            };
            createConfig.health_check_on_failure_action = parseInt(this.state.healthcheck_action);
        }

        console.log("createConfig", createConfig);

        return createConfig;
    }

    createContainer = (isSystem, createConfig, runImage) => {
        const Dialogs = this.props.dialogs;
        client.createContainer(isSystem, createConfig)
                .then(reply => {
                    if (runImage) {
                        client.postContainer(isSystem, "start", reply.Id, {})
                                .then(() => Dialogs.close())
                                .catch(ex => {
                                    // If container failed to start remove it, so a user can fix the settings and retry and
                                    // won't get another error that the container name is already taken.
                                    client.delContainer(isSystem, reply.Id, true)
                                            .then(() => {
                                                this.setState({
                                                    dialogError: _("Container failed to be started"),
                                                    dialogErrorDetail: cockpit.format("$0: $1", ex.reason, ex.message)
                                                });
                                            })
                                            .catch(ex => {
                                                this.setState({
                                                    dialogError: _("Failed to clean up container"),
                                                    dialogErrorDetail: cockpit.format("$0: $1", ex.reason, ex.message)
                                                });
                                            });
                                });
                    } else {
                        Dialogs.close();
                    }
                })
                .catch(ex => {
                    this.setState({
                        dialogError: _("Container failed to be created"),
                        dialogErrorDetail: cockpit.format("$0: $1", ex.reason, ex.message)
                    });
                });
    };

    async onCreateClicked(runImage = false) {
        const Dialogs = this.props.dialogs;
        const createConfig = this.getCreateConfig();
        const { pullLatestImage } = this.state;
        const isSystem = this.isSystem();
        let imageExists = true;

        try {
            await client.imageExists(isSystem, createConfig.image);
        } catch (error) {
            imageExists = false;
        }

        if (imageExists && !pullLatestImage) {
            this.createContainer(isSystem, createConfig, runImage);
        } else {
            Dialogs.close();
            const tempImage = { ...createConfig };

            // Assign temporary properties to allow rendering
            tempImage.Id = tempImage.name;
            tempImage.isSystem = isSystem;
            tempImage.State = { Status: _("downloading") };
            tempImage.Created = new Date();
            tempImage.Names = [tempImage.name];
            tempImage.Image = createConfig.image;
            tempImage.isDownloading = true;

            onDownloadContainer(tempImage);

            client.pullImage(isSystem, createConfig.image).then(reply => {
                client.createContainer(isSystem, createConfig)
                        .then(reply => {
                            if (runImage) {
                                client.postContainer(isSystem, "start", reply.Id, {})
                                        .then(() => onDownloadContainerFinished(createConfig))
                                        .catch(ex => {
                                            onDownloadContainerFinished(createConfig);
                                            const error = cockpit.format(_("Failed to run container $0"), tempImage.name);
                                            this.props.onAddNotification({ type: 'danger', error, errorDetail: ex.message });
                                        });
                            }
                        })
                        .catch(ex => {
                            onDownloadContainerFinished(createConfig);
                            const error = cockpit.format(_("Failed to create container $0"), tempImage.name);
                            this.props.onAddNotification({ type: 'danger', error, errorDetail: ex.reason });
                        });
            })
                    .catch(ex => {
                        onDownloadContainerFinished(createConfig);
                        const error = cockpit.format(_("Failed to pull image $0"), tempImage.image);
                        this.props.onAddNotification({ type: 'danger', error, errorDetail: ex.message });
                    });
        }
    }

    onValueChanged(key, value) {
        this.setState({ [key]: value });
    }

    onPlusOne(key) {
        this.setState(state => ({ [key]: parseInt(state[key]) + 1 }));
    }

    onMinusOne(key) {
        this.setState(state => ({ [key]: parseInt(state[key]) - 1 }));
    }

    handleTabClick = (event, tabIndex) => {
        // Prevent the form from being submitted.
        event.preventDefault();
        this.setState({
            activeTabKey: tabIndex,
        });
    };

    onSearchTriggered = value => {
        // Do not call the SearchImage API if the input string  is not at least 2 chars,
        // The comparison was done considering the fact that we miss always one letter due to delayed setState
        if (value.length < 2)
            return;

        // Don't search for a value with a tag specified
        const patt = /:[\w|\d]+$/;
        if (patt.test(value)) {
            return;
        }

        if (this.activeConnection)
            this.activeConnection.close();

        this.setState({ searchFinished: false, searchInProgress: true });
        this.activeConnection = rest.connect(client.getAddress(this.isSystem()), this.isSystem());
        let searches = [];

        // If there are registries configured search in them, or if a user searches for `docker.io/cockpit` let
<<<<<<< HEAD
        // docker search in the user specified registry.
        if (Object.keys(this.props.registries).length !== 0 || value.includes('/')) {
=======
        // podman search in the user specified registry.
        if (Object.keys(this.props.podmanInfo.registries).length !== 0 || value.includes('/')) {
>>>>>>> 462fc92e
            searches.push(this.activeConnection.call({
                method: "GET",
                path: client.VERSION + "/images/search",
                body: "",
                params: {
                    term: value,
                }
            }));
        } else {
            searches = searches.concat(utils.fallbackRegistries.map(registry =>
                this.activeConnection.call({
                    method: "GET",
                    path: client.VERSION + "/images/search",
                    body: "",
                    params: {
                        term: registry + "/" + value
                    }
                })));
        }

        Promise.allSettled(searches)
                .then(reply => {
                    if (reply && this._isMounted) {
                        let imageResults = [];
                        let dialogError = "";
                        let dialogErrorDetail = "";

                        for (const result of reply) {
                            if (result.status === "fulfilled") {
                                imageResults = imageResults.concat(JSON.parse(result.value));
                            } else {
                                dialogError = _("Failed to search for new images");
                                // TODO: add registry context, docker does not include it in the reply.
                                dialogErrorDetail = result.reason ? cockpit.format(_("Failed to search for images: $0"), result.reason.message) : _("Failed to search for images.");
                            }
                        }
                        // Group images on registry
                        const images = {};
                        imageResults.forEach(image => {
                            // Add Tag is it's there
                            image.toString = function imageToString() {
                                if (this.Tag) {
                                    return this.Name + ':' + this.Tag;
                                }
                                return this.Name;
                            };

                            let index = image.Index;

                            // listTags results do not return the registry Index.
                            // https://github.com/containers/common/pull/803
                            if (!index) {
                                index = image.Name.split('/')[0];
                            }

                            if (index in images) {
                                images[index].push(image);
                            } else {
                                images[index] = [image];
                            }
                        });
                        this.setState({
                            imageResults: images || {},
                            searchFinished: true,
                            searchInProgress: false,
                            dialogError,
                            dialogErrorDetail,
                        });
                    }
                });
    };

    clearImageSelection = () => {
        // Reset command if it was prefilled
        let command = this.state.command;
        if (this.state.command === utils.quote_cmdline(this.state.selectedImage?.Command))
            command = "";

        this.setState({
            selectedImage: "",
            image: "",
            isImageSelectOpen: false,
            imageResults: {},
            searchText: "",
            searchFinished: false,
            command,
            entrypoint: "",
        });
    };

    onImageSelectToggle = (_, isOpen) => {
        this.setState({
            isImageSelectOpen: isOpen,
        });
    };

    onImageSelect = (event, value, placeholder) => {
        if (event === undefined)
            return;

        let command = this.state.command;
        if (value.Command && !command)
            command = utils.quote_cmdline(value.Command);

        const entrypoint = utils.quote_cmdline(value?.Entrypoint);

        this.setState({
            selectedImage: value,
            isImageSelectOpen: false,
            command,
            entrypoint,
        });
    };

    handleImageSelectInput = value => {
        this.setState({
            searchText: value,
            // Reset searchFinished status when text input changes
            searchFinished: false,
            selectedImage: "",
        });
        this.onSearchTriggered(value);
    };

    debouncedInputChanged = debounce(300, this.handleImageSelectInput);

    handleOwnerSelect = (event) => {
        const value = event.currentTarget.value;
        this.setState({
            owner: value
        });
    };

    filterImages = () => {
        const { localImages } = this.props;
        const { imageResults, searchText } = this.state;
        const local = _("Local images");
        const images = { ...imageResults };
        const isSystem = this.isSystem();

        let imageRegistries = [];
        if (this.state.searchByRegistry == 'local' || this.state.searchByRegistry == 'all') {
            imageRegistries.push(local);
            images[local] = localImages;

            if (this.state.searchByRegistry == 'all')
                imageRegistries = imageRegistries.concat(Object.keys(imageResults));
        } else {
            imageRegistries.push(this.state.searchByRegistry);
        }

        let regexString = searchText;
        // Strip image registry option if set for comparing results for docker.io searching for docker.io/fedora
        // returns docker.io/$username/fedora for example.
        if (regexString.includes('/')) {
            regexString = searchText.replace(searchText.split('/')[0], '');
        }
        const input = new RegExp(regexString, 'i');

        const results = imageRegistries
                .map((reg, index) => {
                    const filtered = (reg in images ? images[reg] : [])
                            .filter(image => {
                                if (image.isSystem && !isSystem) {
                                    return false;
                                }
                                if ('isSystem' in image && !image.isSystem && isSystem) {
                                    return false;
                                }
                                return image.Name.search(input) !== -1;
                            })
                            .map((image, index) => {
                                return (
                                    <SelectOption
                                        key={index}
                                        value={image}
                                        {...(image.Description && { description: image.Description })}
                                    />
                                );
                            });

                    if (filtered.length === 0) {
                        return [];
                    } else {
                        return (
                            <SelectGroup label={reg} key={index} value={reg}>
                                {filtered}
                            </SelectGroup>
                        );
                    }
                })
                .filter(group => group.length !== 0); // filter out empty groups

        // Remove <SelectGroup> when there is a filter selected.
        if (this.state.searchByRegistry !== 'all' && imageRegistries.length === 1 && results.length === 1) {
            return results[0].props.children;
        }

        return results;
    };

    // Similar to the output of docker search and docker's //images/search endpoint only show the root domain.
    truncateRegistryDomain = (domain) => {
        const parts = domain.split('.');
        if (parts.length > 2) {
            return parts[parts.length - 2] + "." + parts[parts.length - 1];
        }
        return domain;
    };

    enableDockerRestartService = () => {
        const argv = ["systemctl", "enable", "docker-restart.service"];
        if (!this.isSystem()) {
            argv.splice(1, 0, "--user");
        }

        cockpit.spawn(argv, { superuser: this.isSystem() ? "require" : "", err: "message" })
                .catch(err => {
                    console.warn("Failed to start docker-restart.service:", JSON.stringify(err));
                });
    };

    isSystem = () => {
        const { owner } = this.state;
        return owner === systemOwner;
    };

    render() {
        const Dialogs = this.props.dialogs;
        const { registries, podmanRestartAvailable, userLingeringEnabled, userPodmanRestartAvailable, selinuxAvailable, version } = this.props.podmanInfo;
        const { image } = this.props;
        const dialogValues = this.state;
        const { activeTabKey, owner, selectedImage } = this.state;

        let imageListOptions = [];
        if (!image) {
            imageListOptions = this.filterImages();
        }

        const localImage = this.state.image || (selectedImage && this.props.localImages.some(img => img.Id === selectedImage.Id));
        const podmanRegistries = registries && registries.search ? registries.search : utils.fallbackRegistries;

        // Add the search component
        const footer = (
            <ToggleGroup className='image-search-footer' aria-label={_("Search by registry")}>
                <ToggleGroupItem text={_("All")} key='all' isSelected={this.state.searchByRegistry == 'all'} onChange={(ev, _) => {
                    ev.stopPropagation();
                    this.setState({ searchByRegistry: 'all' });
                }}
                // Ignore SelectToggle's touchstart's default behaviour
                onTouchStart={ev => {
                    ev.stopPropagation();
                }}
                />
                <ToggleGroupItem text={_("Local")} key='local' isSelected={this.state.searchByRegistry == 'local'} onChange={(ev, _) => {
                    ev.stopPropagation();
                    this.setState({ searchByRegistry: 'local' });
                }}
                onTouchStart={ev => {
                    ev.stopPropagation();
                }}
                />
                {podmanRegistries.map(registry => {
                    const index = this.truncateRegistryDomain(registry);
                    return (
                        <ToggleGroupItem
                            text={index} key={index}
                            isSelected={ this.state.searchByRegistry == index }
                            onChange={ (ev, _) => {
                                ev.stopPropagation();
                                this.setState({ searchByRegistry: index });
                            } }
                            onTouchStart={ ev => ev.stopPropagation() }
                        />
                    );
                })}
            </ToggleGroup>
        );

        const defaultBody = (
            <Form>
                {this.state.dialogError && <ErrorNotification errorMessage={this.state.dialogError} errorDetail={this.state.dialogErrorDetail} />}
                <FormGroup fieldId='run-image-dialog-name' label={_("Name")} className="ct-m-horizontal">
                    <TextInput id='run-image-dialog-name'
                           className="image-name"
                           placeholder={_("Container name")}
                           value={dialogValues.containerName}
                           onChange={(_, value) => this.onValueChanged('containerName', value)} />
                </FormGroup>
                <Tabs activeKey={activeTabKey} onSelect={this.handleTabClick}>
                    <Tab eventKey={0} title={<TabTitleText>{_("Details")}</TabTitleText>} className="pf-v5-c-form pf-m-horizontal">
                        { this.props.userServiceAvailable && this.props.systemServiceAvailable &&
                        <FormGroup isInline hasNoPaddingTop fieldId='run-image-dialog-owner' label={_("Owner")}
                                   labelIcon={
                                       <Popover aria-label={_("Owner help")}
                                          enableFlip
                                          bodyContent={
                                              <>
                                                  <TextContent>
                                                      <Text component={TextVariants.h4}>{_("System")}</Text>
                                                      <TextList>
                                                          <TextListItem>
                                                              {_("Ideal for running services")}
                                                          </TextListItem>
                                                          <TextListItem>
                                                              {_("Resource limits can be set")}
                                                          </TextListItem>
                                                          <TextListItem>
                                                              {_("Checkpoint and restore support")}
                                                          </TextListItem>
                                                          <TextListItem>
                                                              {_("Ports under 1024 can be mapped")}
                                                          </TextListItem>
                                                      </TextList>
                                                  </TextContent>
                                                  <TextContent>
                                                      <Text component={TextVariants.h4}>{cockpit.format("$0 $1", _("User:"), this.props.user)}</Text>
                                                      <TextList>
                                                          <TextListItem>
                                                              {_("Ideal for development")}
                                                          </TextListItem>
                                                          <TextListItem>
                                                              {_("Restricted by user account permissions")}
                                                          </TextListItem>
                                                      </TextList>
                                                  </TextContent>
                                              </>
                                          }>
                                           <button onClick={e => e.preventDefault()} className="pf-v5-c-form__group-label-help">
                                               <OutlinedQuestionCircleIcon />
                                           </button>
                                       </Popover>
                                   }>
                            <Radio value="system"
                                   label={_("System")}
                                   id="run-image-dialog-owner-system"
                                   isChecked={owner === "system"}
                                   isDisabled={this.props.pod}
                                   onChange={this.handleOwnerSelect} />
                            <Radio value={this.props.user}
                                   label={cockpit.format("$0 $1", _("User:"), this.props.user)}
                                   id="run-image-dialog-owner-user"
                                   isDisabled={this.props.pod}
                                   isChecked={owner === this.props.user}
                                   onChange={this.handleOwnerSelect} />
                        </FormGroup>
                        }
                        <FormGroup fieldId="create-image-image-select-typeahead" label={_("Image")}
                          labelIcon={!this.props.image &&
                              <Popover aria-label={_("Image selection help")}
                                enableFlip
                                bodyContent={
                                    <Flex direction={{ default: 'column' }}>
                                        <FlexItem>{_("host[:port]/[user]/container[:tag]")}</FlexItem>
                                        <FlexItem>{cockpit.format(_("Example: $0"), "quay.io//busybox")}</FlexItem>
                                        <FlexItem>{cockpit.format(_("Searching: $0"), "quay.io/busybox")}</FlexItem>
                                    </Flex>
                                }>
                                  <button onClick={e => e.preventDefault()} className="pf-v5-c-form__group-label-help">
                                      <OutlinedQuestionCircleIcon />
                                  </button>
                              </Popover>
                          }
                        >
                            <Select
                                // We are unable to set id of the input directly, the select component appends
                                // '-select-typeahead' to toggleId.
                                toggleId='create-image-image'
                                isGrouped
                                {...(this.state.searchInProgress && { loadingVariant: 'spinner' })}
                                menuAppendTo={() => document.body}
                                variant={SelectVariant.typeahead}
                                noResultsFoundText={_("No images found")}
                                onToggle={this.onImageSelectToggle}
                                isOpen={this.state.isImageSelectOpen}
                                selections={selectedImage}
                                isInputValuePersisted
                                placeholderText={_("Search string or container location")}
                                onSelect={this.onImageSelect}
                                onClear={this.clearImageSelection}
                                // onFilter must be set or the spinner crashes https://github.com/patternfly/patternfly-react/issues/6384
                                onFilter={() => {}}
                                onTypeaheadInputChanged={this.debouncedInputChanged}
                                footer={footer}
                                isDisabled={!!this.props.image}
                            >
                                {imageListOptions}
                            </Select>
                        </FormGroup>

                        {(image || localImage) &&
                        <FormGroup fieldId="run-image-dialog-pull-latest-image">
                            <Checkbox isChecked={this.state.pullLatestImage} id="run-image-dialog-pull-latest-image"
                                      onChange={(_event, value) => this.onValueChanged('pullLatestImage', value)} label={_("Pull latest image")}
                            />
                        </FormGroup>
                        }

                        {dialogValues.entrypoint &&
                        <FormGroup fieldId='run-image-dialog-entrypoint' hasNoPaddingTop label={_("Entrypoint")}>
                            <Text id="run-image-dialog-entrypoint">{dialogValues.entrypoint}</Text>
                        </FormGroup>
                        }

                        <FormGroup fieldId='run-image-dialog-command' label={_("Command")}>
                            <TextInput id='run-image-dialog-command'
                           value={dialogValues.command || ''}
                           onChange={(_, value) => this.onValueChanged('command', value)} />
                        </FormGroup>

                        <FormGroup fieldId="run-image-dialog-tty">
                            <Checkbox id="run-image-dialog-tty"
                              isChecked={this.state.hasTTY}
                              label={_("With terminal")}
                              onChange={(_event, checked) => this.onValueChanged('hasTTY', checked)} />
                        </FormGroup>

                        <FormGroup fieldId='run-image-dialog-memory' label={_("Memory limit")}>
                            <Flex alignItems={{ default: 'alignItemsCenter' }} className="ct-input-group-spacer-sm modal-run-limiter" id="run-image-dialog-memory-limit">
                                <Checkbox id="run-image-dialog-memory-limit-checkbox"
                                  isChecked={this.state.memoryConfigure}
                                  onChange={(_event, checked) => this.onValueChanged('memoryConfigure', checked)} />
                                <NumberInput
                                   value={dialogValues.memory}
                                   id="run-image-dialog-memory"
                                   min={0}
                                   isDisabled={!this.state.memoryConfigure}
                                   onClick={() => !this.state.memoryConfigure && this.onValueChanged('memoryConfigure', true)}
                                   onPlus={() => this.onPlusOne('memory')}
                                   onMinus={() => this.onMinusOne('memory')}
                                   minusBtnAriaLabel={_("Decrease memory")}
                                   plusBtnAriaLabel={_("Increase memory")}
                                   onChange={ev => this.onValueChanged('memory', parseInt(ev.target.value) < 0 ? 0 : ev.target.value)} />
                                <FormSelect id='memory-unit-select'
                                    aria-label={_("Memory unit")}
                                    value={this.state.memoryUnit}
                                    isDisabled={!this.state.memoryConfigure}
                                    className="dialog-run-form-select"
                                    onChange={(_event, value) => this.onValueChanged('memoryUnit', value)}>
                                    <FormSelectOption value={units.KB.name} key={units.KB.name} label={_("KB")} />
                                    <FormSelectOption value={units.MB.name} key={units.MB.name} label={_("MB")} />
                                    <FormSelectOption value={units.GB.name} key={units.GB.name} label={_("GB")} />
                                </FormSelect>
                            </Flex>
                        </FormGroup>

                        <FormGroup
                              fieldId='run-image-cpu-priority'
                              label={_("CPU shares")}
                              labelIcon={
                                  <Popover aria-label={_("CPU Shares help")}
                                      enableFlip
                                      bodyContent={_("CPU shares determine the priority of running containers. Default priority is 1024. A higher number prioritizes this container. A lower number decreases priority.")}>
                                      <button onClick={e => e.preventDefault()} className="pf-v5-c-form__group-label-help">
                                          <OutlinedQuestionCircleIcon />
                                      </button>
                                  </Popover>
                              }>
                            <Flex alignItems={{ default: 'alignItemsCenter' }} className="ct-input-group-spacer-sm modal-run-limiter" id="run-image-dialog-cpu-priority">
                                <Checkbox id="run-image-dialog-cpu-priority-checkbox"
                                        isChecked={this.state.cpuSharesConfigure}
                                        onChange={(_event, checked) => this.onValueChanged('cpuSharesConfigure', checked)} />
                                <NumberInput
                                        id="run-image-cpu-priority"
                                        value={dialogValues.cpuShares}
                                        onClick={() => !this.state.cpuSharesConfigure && this.onValueChanged('cpuSharesConfigure', true)}
                                        min={2}
                                        max={262144}
                                        isDisabled={!this.state.cpuSharesConfigure}
                                        onPlus={() => this.onPlusOne('cpuShares')}
                                        onMinus={() => this.onMinusOne('cpuShares')}
                                        minusBtnAriaLabel={_("Decrease CPU shares")}
                                        plusBtnAriaLabel={_("Increase CPU shares")}
                                        onChange={ev => this.onValueChanged('cpuShares', parseInt(ev.target.value) < 2 ? 2 : ev.target.value)} />
<<<<<<< HEAD
                            </Flex>
                        </FormGroup>

                        {((this.props.userLingeringEnabled && this.props.userDockerRestartAvailable) || (this.props.dockerRestartAvailable)) &&
=======
                                </Flex>
                            </FormGroup>
                        }
                        {((userLingeringEnabled && userPodmanRestartAvailable) || (this.isSystem() && podmanRestartAvailable)) &&
>>>>>>> 462fc92e
                        <Grid hasGutter md={6} sm={3}>
                            <GridItem>
                                <FormGroup fieldId='run-image-dialog-restart-policy' label={_("Restart policy")}
                          labelIcon={
                              <Popover aria-label={_("Restart policy help")}
                                enableFlip
                                bodyContent={userLingeringEnabled ? _("Restart policy to follow when containers exit. Using linger for auto-starting containers may not work in some circumstances, such as when ecryptfs, systemd-homed, NFS, or 2FA are used on a user account.") : _("Restart policy to follow when containers exit.")}>
                                  <button onClick={e => e.preventDefault()} className="pf-v5-c-form__group-label-help">
                                      <OutlinedQuestionCircleIcon />
                                  </button>
                              </Popover>
                          }
                                >
                                    <FormSelect id="run-image-dialog-restart-policy"
                              aria-label={_("Restart policy help")}
                              value={dialogValues.restartPolicy}
                              onChange={(_event, value) => this.onValueChanged('restartPolicy', value)}>
                                        <FormSelectOption value='no' key='no' label={_("No")} />
                                        <FormSelectOption value='on-failure' key='on-failure' label={_("On failure")} />
                                        <FormSelectOption value='always' key='always' label={_("Always")} />
                                    </FormSelect>
                                </FormGroup>
                            </GridItem>
                            {dialogValues.restartPolicy === "on-failure" &&
                                <FormGroup fieldId='run-image-dialog-restart-retries'
                                  label={_("Maximum retries")}>
                                    <NumberInput
                              id="run-image-dialog-restart-retries"
                              value={dialogValues.restartTries}
                              min={1}
                              max={65535}
                              widthChars={5}
                              minusBtnAriaLabel={_("Decrease maximum retries")}
                              plusBtnAriaLabel={_("Increase maximum retries")}
                              onMinus={() => this.onMinusOne('restartTries')}
                              onPlus={() => this.onPlusOne('restartTries')}
                              onChange={ev => this.onValueChanged('restartTries', parseInt(ev.target.value) < 1 ? 1 : ev.target.value)}
                                    />
                                </FormGroup>
                            }
                        </Grid>
                        }
                    </Tab>
                    <Tab eventKey={1} title={<TabTitleText>{_("Integration")}</TabTitleText>} id="create-image-dialog-tab-integration" className="pf-v5-c-form">

                        <DynamicListForm id='run-image-dialog-publish'
                                 emptyStateString={_("No ports exposed")}
                                 formclass='publish-port-form'
                                 label={_("Port mapping")}
                                 actionLabel={_("Add port mapping")}
                                 onChange={value => this.onValueChanged('publish', value)}
                                 default={{ IP: null, containerPort: null, hostPort: null, protocol: 'tcp' }}
                                 itemcomponent={ <PublishPort />} />

                        <DynamicListForm id='run-image-dialog-volume'
                                 emptyStateString={_("No volumes specified")}
                                 formclass='volume-form'
                                 label={_("Volumes")}
                                 actionLabel={_("Add volume")}
                                 onChange={value => this.onValueChanged('volumes', value)}
<<<<<<< HEAD
                                 default={{ containerPath: null, hostPath: null, readOnly: false }}
                                 options={{ selinuxAvailable: this.props.selinuxAvailable }}
=======
                                 default={{ containerPath: null, hostPath: null, mode: 'rw' }}
                                 options={{ selinuxAvailable }}
>>>>>>> 462fc92e
                                 itemcomponent={ <Volume />} />

                        <DynamicListForm id='run-image-dialog-env'
                                 emptyStateString={_("No environment variables specified")}
                                 formclass='env-form'
                                 label={_("Environment variables")}
                                 actionLabel={_("Add variable")}
                                 onChange={value => this.onValueChanged('env', value)}
                                 default={{ envKey: null, envValue: null }}
                                 helperText={_("Paste one or more lines of key=value pairs into any field for bulk import")}
                                 itemcomponent={ <EnvVar />} />
                    </Tab>
                    <Tab eventKey={2} title={<TabTitleText>{_("Health check")}</TabTitleText>} id="create-image-dialog-tab-healthcheck" className="pf-v5-c-form pf-m-horizontal">
                        <FormGroup fieldId='run-image-dialog-healthcheck-command' label={_("Command")}>
                            <TextInput id='run-image-dialog-healthcheck-command'
                           value={dialogValues.healthcheck_command || ''}
                           onChange={(_, value) => this.onValueChanged('healthcheck_command', value)} />
                        </FormGroup>

                        <FormGroup fieldId="run-image-dialog-healthcheck-shell">
                            <Checkbox id="run-image-dialog-healthcheck-shell"
                              isChecked={dialogValues.healthcheck_shell}
                              label={_("In shell")}
                              onChange={(_event, checked) => this.onValueChanged('healthcheck_shell', checked)} />
                        </FormGroup>

                        <FormGroup fieldId='run-image-healthcheck-interval' label={_("Interval")}
                              labelIcon={
                                  <Popover aria-label={_("Health check interval help")}
                                      enableFlip
                                      bodyContent={_("Interval how often health check is run.")}>
                                      <button onClick={e => e.preventDefault()} className="pf-v5-c-form__group-label-help">
                                          <OutlinedQuestionCircleIcon />
                                      </button>
                                  </Popover>
                              }>
                            <InputGroup>
                                <NumberInput
                                        id="run-image-healthcheck-interval"
                                        value={dialogValues.healthcheck_interval}
                                        min={0}
                                        max={262144}
                                        widthChars={6}
                                        minusBtnAriaLabel={_("Decrease interval")}
                                        plusBtnAriaLabel={_("Increase interval")}
                                        onMinus={() => this.onMinusOne('healthcheck_interval')}
                                        onPlus={() => this.onPlusOne('healthcheck_interval')}
                                        onChange={ev => this.onValueChanged('healthcheck_interval', parseInt(ev.target.value) < 0 ? 0 : ev.target.value)} />
                                <InputGroupText isPlain>{_("seconds")}</InputGroupText>
                            </InputGroup>
                        </FormGroup>
                        <FormGroup fieldId='run-image-healthcheck-timeout' label={_("Timeout")}
                              labelIcon={
                                  <Popover aria-label={_("Health check timeout help")}
                                      enableFlip
                                      bodyContent={_("The maximum time allowed to complete the health check before an interval is considered failed.")}>
                                      <button onClick={e => e.preventDefault()} className="pf-v5-c-form__group-label-help">
                                          <OutlinedQuestionCircleIcon />
                                      </button>
                                  </Popover>
                              }>
                            <InputGroup>
                                <NumberInput
                                        id="run-image-healthcheck-timeout"
                                        value={dialogValues.healthcheck_timeout}
                                        min={0}
                                        max={262144}
                                        widthChars={6}
                                        minusBtnAriaLabel={_("Decrease timeout")}
                                        plusBtnAriaLabel={_("Increase timeout")}
                                        onMinus={() => this.onMinusOne('healthcheck_timeout')}
                                        onPlus={() => this.onPlusOne('healthcheck_timeout')}
                                        onChange={ev => this.onValueChanged('healthcheck_timeout', parseInt(ev.target.value) < 0 ? 0 : ev.target.value)} />
                                <InputGroupText isPlain>{_("seconds")}</InputGroupText>
                            </InputGroup>
                        </FormGroup>
                        <FormGroup fieldId='run-image-healthcheck-start-period' label={_("Start period")}
                              labelIcon={
                                  <Popover aria-label={_("Health check start period help")}
                                      enableFlip
                                      bodyContent={_("The initialization time needed for a container to bootstrap.")}>
                                      <button onClick={e => e.preventDefault()} className="pf-v5-c-form__group-label-help">
                                          <OutlinedQuestionCircleIcon />
                                      </button>
                                  </Popover>
                              }>
                            <InputGroup>
                                <NumberInput
                                        id="run-image-healthcheck-start-period"
                                        value={dialogValues.healthcheck_start_period}
                                        min={0}
                                        max={262144}
                                        widthChars={6}
                                        minusBtnAriaLabel={_("Decrease start period")}
                                        plusBtnAriaLabel={_("Increase start period")}
                                        onMinus={() => this.onMinusOne('healthcheck_start_period')}
                                        onPlus={() => this.onPlusOne('healthcheck_start_period')}
                                        onChange={ev => this.onValueChanged('healthcheck_start_period', parseInt(ev.target.value) < 0 ? 0 : ev.target.value)} />
                                <InputGroupText isPlain>{_("seconds")}</InputGroupText>
                            </InputGroup>
                        </FormGroup>
                        <FormGroup fieldId='run-image-healthcheck-retries' label={_("Retries")}
                              labelIcon={
                                  <Popover aria-label={_("Health check retries help")}
                                      enableFlip
                                      bodyContent={_("The number of retries allowed before a healthcheck is considered to be unhealthy.")}>
                                      <button onClick={e => e.preventDefault()} className="pf-v5-c-form__group-label-help">
                                          <OutlinedQuestionCircleIcon />
                                      </button>
                                  </Popover>
                              }>
                            <NumberInput
                                    id="run-image-healthcheck-retries"
                                    value={dialogValues.healthcheck_retries}
                                    min={0}
                                    max={999}
                                    widthChars={3}
                                    minusBtnAriaLabel={_("Decrease retries")}
                                    plusBtnAriaLabel={_("Increase retries")}
                                    onMinus={() => this.onMinusOne('healthcheck_retries')}
                                    onPlus={() => this.onPlusOne('healthcheck_retries')}
                                    onChange={ev => this.onValueChanged('healthcheck_retries', parseInt(ev.target.value) < 0 ? 0 : ev.target.value)} />
                        </FormGroup>
                        {version.localeCompare("4.3", undefined, { numeric: true, sensitivity: 'base' }) >= 0 &&
                        <FormGroup isInline hasNoPaddingTop fieldId='run-image-healthcheck-action' label={_("When unhealthy") }
                              labelIcon={
                                  <Popover aria-label={_("Health failure check action help")}
                                      enableFlip
                                      bodyContent={_("Action to take once the container transitions to an unhealthy state.")}>
                                      <button onClick={e => e.preventDefault()} className="pf-v5-c-form__group-label-help">
                                          <OutlinedQuestionCircleIcon />
                                      </button>
                                  </Popover>
                              }>
                            {HealthCheckOnFailureActionOrder.map(item =>
                                <Radio value={item.value}
                                       key={item.value}
                                       label={item.label}
                                       id={`run-image-healthcheck-action-${item.value}`}
                                       isChecked={dialogValues.healthcheck_action === item.value}
                                       onChange={() => this.onValueChanged('healthcheck_action', item.value)} />
                            )}
                        </FormGroup>
                        }
                    </Tab>
                </Tabs>
            </Form>
        );
        return (
            <Modal isOpen
                   position="top" variant="medium"
                   onClose={Dialogs.close}
                   // TODO: still not ideal on chromium https://github.com/patternfly/patternfly-react/issues/6471
                   onEscapePress={() => {
                       if (this.state.isImageSelectOpen) {
                           this.onImageSelectToggle(!this.state.isImageSelectOpen);
                       } else {
                           Dialogs.close();
                       }
                   }}
                   title={this.props.pod ? cockpit.format(_("Create container in $0"), this.props.pod.Name) : _("Create container")}
                   footer={<>
                       <Button variant='primary' id="create-image-create-run-btn" onClick={() => this.onCreateClicked(true)} isDisabled={!image && selectedImage === ""}>
                           {_("Create and run")}
                       </Button>
                       <Button variant='secondary' id="create-image-create-btn" onClick={() => this.onCreateClicked(false)} isDisabled={!image && selectedImage === ""}>
                           {_("Create")}
                       </Button>
                       <Button variant='link' className='btn-cancel' onClick={Dialogs.close}>
                           {_("Cancel")}
                       </Button>
                   </>}
            >
                {defaultBody}
            </Modal>
        );
    }
}<|MERGE_RESOLUTION|>--- conflicted
+++ resolved
@@ -249,13 +249,8 @@
             }
             // Enable docker-restart.service for system containers, for user
             // sessions enable-linger needs to be enabled for containers to start on boot.
-<<<<<<< HEAD
-            if (this.state.restartPolicy === "always" && (this.props.userLingeringEnabled || this.props.systemServiceAvailable)) {
+            if (this.state.restartPolicy === "always" && (this.props.dockerInfo.userLingeringEnabled || this.props.systemServiceAvailable)) {
                 this.enableDockerRestartService();
-=======
-            if (this.state.restartPolicy === "always" && (this.props.podmanInfo.userLingeringEnabled || this.props.systemServiceAvailable)) {
-                this.enablePodmanRestartService();
->>>>>>> 462fc92e
             }
         }
 
@@ -341,7 +336,7 @@
             tempImage.isSystem = isSystem;
             tempImage.State = { Status: _("downloading") };
             tempImage.Created = new Date();
-            tempImage.Names = [tempImage.name];
+            tempImage.Name = [tempImage.name];
             tempImage.Image = createConfig.image;
             tempImage.isDownloading = true;
 
@@ -414,13 +409,8 @@
         let searches = [];
 
         // If there are registries configured search in them, or if a user searches for `docker.io/cockpit` let
-<<<<<<< HEAD
         // docker search in the user specified registry.
-        if (Object.keys(this.props.registries).length !== 0 || value.includes('/')) {
-=======
-        // podman search in the user specified registry.
-        if (Object.keys(this.props.podmanInfo.registries).length !== 0 || value.includes('/')) {
->>>>>>> 462fc92e
+        if (Object.keys(this.props.dockerInfo.registries).length !== 0 || value.includes('/')) {
             searches.push(this.activeConnection.call({
                 method: "GET",
                 path: client.VERSION + "/images/search",
@@ -650,7 +640,7 @@
 
     render() {
         const Dialogs = this.props.dialogs;
-        const { registries, podmanRestartAvailable, userLingeringEnabled, userPodmanRestartAvailable, selinuxAvailable, version } = this.props.podmanInfo;
+        const { registries, dockerRestartAvailable, userLingeringEnabled, userDockerRestartAvailable, selinuxAvailable, version } = this.props.dockerInfo;
         const { image } = this.props;
         const dialogValues = this.state;
         const { activeTabKey, owner, selectedImage } = this.state;
@@ -661,7 +651,7 @@
         }
 
         const localImage = this.state.image || (selectedImage && this.props.localImages.some(img => img.Id === selectedImage.Id));
-        const podmanRegistries = registries && registries.search ? registries.search : utils.fallbackRegistries;
+        const dockerRegistries = registries && registries.search ? registries.search : utils.fallbackRegistries;
 
         // Add the search component
         const footer = (
@@ -683,7 +673,7 @@
                     ev.stopPropagation();
                 }}
                 />
-                {podmanRegistries.map(registry => {
+                {dockerRegistries.map(registry => {
                     const index = this.truncateRegistryDomain(registry);
                     return (
                         <ToggleGroupItem
@@ -895,17 +885,9 @@
                                         minusBtnAriaLabel={_("Decrease CPU shares")}
                                         plusBtnAriaLabel={_("Increase CPU shares")}
                                         onChange={ev => this.onValueChanged('cpuShares', parseInt(ev.target.value) < 2 ? 2 : ev.target.value)} />
-<<<<<<< HEAD
                             </Flex>
                         </FormGroup>
-
-                        {((this.props.userLingeringEnabled && this.props.userDockerRestartAvailable) || (this.props.dockerRestartAvailable)) &&
-=======
-                                </Flex>
-                            </FormGroup>
-                        }
-                        {((userLingeringEnabled && userPodmanRestartAvailable) || (this.isSystem() && podmanRestartAvailable)) &&
->>>>>>> 462fc92e
+                        {((userLingeringEnabled && userDockerRestartAvailable) || (this.isSystem() && dockerRestartAvailable)) &&
                         <Grid hasGutter md={6} sm={3}>
                             <GridItem>
                                 <FormGroup fieldId='run-image-dialog-restart-policy' label={_("Restart policy")}
@@ -966,13 +948,8 @@
                                  label={_("Volumes")}
                                  actionLabel={_("Add volume")}
                                  onChange={value => this.onValueChanged('volumes', value)}
-<<<<<<< HEAD
                                  default={{ containerPath: null, hostPath: null, readOnly: false }}
-                                 options={{ selinuxAvailable: this.props.selinuxAvailable }}
-=======
-                                 default={{ containerPath: null, hostPath: null, mode: 'rw' }}
                                  options={{ selinuxAvailable }}
->>>>>>> 462fc92e
                                  itemcomponent={ <Volume />} />
 
                         <DynamicListForm id='run-image-dialog-env'
