--- conflicted
+++ resolved
@@ -291,11 +291,7 @@
             tempImage.isSystem = isSystem;
             tempImage.State = { Status: _("downloading") };
             tempImage.Created = new Date();
-<<<<<<< HEAD
             tempImage.Name = [tempImage.name];
-=======
-            tempImage.Name = tempImage.name;
->>>>>>> e8eaecfb
             tempImage.Image = createConfig.image;
             tempImage.isDownloading = true;
 
