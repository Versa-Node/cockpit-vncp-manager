--- conflicted
+++ resolved
@@ -7,16 +7,12 @@
 
 const _ = cockpit.gettext;
 
-<<<<<<< HEAD
-const render_container_state = (container) => container.Status;
-=======
 const render_container_state = (container) => {
     if (container.State.Status === "running") {
         return cockpit.format(_("Up since $0"), utils.localize_time(Date.parse(container.State.StartedAt) / 1000));
     }
     return cockpit.format(_("Exited"));
 };
->>>>>>> 462fc92e
 
 const ContainerDetails = ({ container }) => {
     const networkOptions = (
