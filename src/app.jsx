--- conflicted
+++ resolved
@@ -33,11 +33,7 @@
 import Containers from './Containers.jsx';
 import Images from './Images.jsx';
 import * as client from './client.js';
-<<<<<<< HEAD
-// import { th } from 'date-fns/locale/index.js';
-=======
-import { WithPodmanInfo } from './util.js';
->>>>>>> 462fc92e
+import { WithDockerInfo } from './util.js';
 
 const _ = cockpit.gettext;
 
@@ -177,27 +173,6 @@
         });
     }
 
-<<<<<<< HEAD
-    inspectContainerDetail(id, system) {
-        client.inspectContainer(system, id)
-                .then(reply => {
-                    this.updateState("containersDetails", reply.Id, reply);
-                })
-                .catch(e => console.log(e));
-    }
-
-    isContainerCheckpointPresent(id, system) {
-        return client.inspectContainer(system, id)
-                .then(inspectResult => {
-                    const checkpointPath = inspectResult.StaticDir + "/checkpoint";
-                    return cockpit.script(`test -d ${checkpointPath}; echo $?`, [],
-                                          system ? { superuser: "require" } : {});
-                })
-                .then(scriptResult => scriptResult === "0\n");
-    }
-
-=======
->>>>>>> 462fc92e
     initContainers(system) {
         return client.getContainers(system)
                 .then(containerList => Promise.all(
@@ -211,15 +186,9 @@
                             if (container.isSystem !== system)
                                 copyContainers[id] = container;
                         });
-<<<<<<< HEAD
-                        for (const container of reply) {
-                            container.isSystem = system;
-                            copyContainers[container.Id] = container;
-=======
                         for (const detail of containerDetails) {
                             detail.isSystem = system;
-                            copyContainers[detail.Id + system.toString()] = detail;
->>>>>>> 462fc92e
+                            copyContainers[detail.Id] = detail;
                         }
 
                         return {
@@ -286,44 +255,9 @@
     // }
 
     updateContainer(id, system, event) {
-<<<<<<< HEAD
-        return client.getContainers(system, id)
-                .then(reply => Promise.all(
-                    (reply || []).map(container =>
-                        this.isContainerCheckpointPresent(container.Id, system)
-                                .then(checkpointPresent => {
-                                    const newContainer = Object.assign({}, container);
-                                    newContainer.hasCheckpoint = checkpointPresent;
-                                    return newContainer;
-                                })
-                    )
-                ))
-                .then(reply => {
-                    if (reply && reply.length > 0) {
-                        reply = reply[0];
-
-                        reply.isSystem = system;
-                        // HACK: during restart State never changes from "running"
-                        //       override it to reconnect console after restart
-                        if (event && event.Action === "restart")
-                            reply.State = "restarting";
-                        this.updateState("containers", reply.Id, reply);
-                        if (["running", "created", "exited", "paused", "stopped"].find(containerState => containerState === reply.State)) {
-                            this.inspectContainerDetail(reply.Id, system);
-                        } else {
-                            this.setState(prevState => {
-                                const copyDetails = Object.assign({}, prevState.containersDetails);
-                                const copyStats = Object.assign({}, prevState.containersStats);
-                                delete copyDetails[reply.Id];
-                                delete copyStats[reply.Id];
-                                return { containersDetails: copyDetails, containersStats: copyStats };
-                            });
-                        }
-                    }
-=======
-        /* when firing off multiple calls in parallel, podman can return them in a random order.
+        /* when firing off multiple calls in parallel, docker can return them in a random order.
          * This messes up the state. So we need to serialize them for a particular container. */
-        const idx = id + system.toString();
+        const idx = id;
         const wait = this.pendingUpdateContainer[idx] ?? Promise.resolve();
 
         const new_wait = wait.then(() => client.inspectContainer(system, id))
@@ -334,7 +268,6 @@
                     if (event?.Action === "restart")
                         details.State.Status = "restarting";
                     this.updateState("containers", idx, details);
->>>>>>> 462fc92e
                 })
                 .catch(console.log);
         this.pendingUpdateContainer[idx] = new_wait;
@@ -422,22 +355,13 @@
             this.updateContainer(id, system, event);
             break;
         case 'checkpoint':
-<<<<<<< HEAD
+        case 'cleanup':
         case 'exec_create':
         case 'create':
         case 'died':
         case 'die':
         case 'exec_die':
-        case 'exec_died':
-        case 'kill':
-        case 'cleanup':
-        case 'mount':
-=======
-        case 'cleanup':
-        case 'create':
-        case 'died':
         case 'exec_died': // HACK: pick up health check runs, see https://github.com/containers/podman/issues/19237
->>>>>>> 462fc92e
         case 'pause':
         case 'restore':
         case 'stop':
@@ -713,11 +637,7 @@
         if (this.state.containers !== null) {
             Object.keys(this.state.containers).forEach(c => {
                 const container = this.state.containers[c];
-<<<<<<< HEAD
                 const image = container.ImageID;
-=======
-                const image = container.Image + container.isSystem.toString();
->>>>>>> 462fc92e
                 if (imageContainerList[image]) {
                     imageContainerList[image].push({
                         container,
@@ -767,15 +687,6 @@
                 user={this.state.currentUser}
                 userServiceAvailable={this.state.userServiceAvailable}
                 systemServiceAvailable={this.state.systemServiceAvailable}
-<<<<<<< HEAD
-                registries={this.state.registries}
-                selinuxAvailable={this.state.selinuxAvailable}
-                dockerRestartAvailable={this.state.dockerRestartAvailable}
-                userDockerRestartAvailable={this.state.userDockerRestartAvailable}
-                userLingeringEnabled={this.state.userLingeringEnabled}
-                version={this.state.version}
-=======
->>>>>>> 462fc92e
             />
         );
         const containerList = (
@@ -795,14 +706,6 @@
                 userServiceAvailable={this.state.userServiceAvailable}
                 systemServiceAvailable={this.state.systemServiceAvailable}
                 cgroupVersion={this.state.cgroupVersion}
-<<<<<<< HEAD
-                registries={this.state.registries}
-                selinuxAvailable={this.state.selinuxAvailable}
-                dockerRestartAvailable={this.state.dockerRestartAvailable}
-                userDockerRestartAvailable={this.state.userDockerRestartAvailable}
-                userLingeringEnabled={this.state.userLingeringEnabled}
-=======
->>>>>>> 462fc92e
                 updateContainer={this.updateContainer}
             />
         );
@@ -825,14 +728,14 @@
             cgroupVersion: this.state.cgroupVersion,
             registries: this.state.registries,
             selinuxAvailable: this.state.selinuxAvailable,
-            podmanRestartAvailable: this.state.podmanRestartAvailable,
-            userPodmanRestartAvailable: this.state.userPodmanRestartAvailable,
+            dockerRestartAvailable: this.state.dockerRestartAvailable,
+            userDockerRestartAvailable: this.state.userDockerRestartAvailable,
             userLingeringEnabled: this.state.userLingeringEnabled,
             version: this.state.version,
         };
 
         return (
-            <WithPodmanInfo value={contextInfo}>
+            <WithDockerInfo value={contextInfo}>
                 <WithDialogs>
                     <Page id="overview" key="overview">
                         {notificationList}
@@ -856,7 +759,7 @@
                         </PageSection>
                     </Page>
                 </WithDialogs>
-            </WithPodmanInfo>
+            </WithDockerInfo>
         );
     }
 }
