import React from 'react';
import { Badge } from "@patternfly/react-core/dist/esm/components/Badge";
import { Button } from "@patternfly/react-core/dist/esm/components/Button";
import { Card, CardBody, CardHeader, CardTitle } from "@patternfly/react-core/dist/esm/components/Card";
import { Divider } from "@patternfly/react-core/dist/esm/components/Divider";
import { DropdownItem } from '@patternfly/react-core/dist/esm/components/Dropdown/index.js';
import { Flex } from "@patternfly/react-core/dist/esm/layouts/Flex";
import { LabelGroup } from "@patternfly/react-core/dist/esm/components/Label";
import { Text, TextVariants } from "@patternfly/react-core/dist/esm/components/Text";
import { FormSelect, FormSelectOption } from "@patternfly/react-core/dist/esm/components/FormSelect";
import { Toolbar, ToolbarContent, ToolbarItem } from "@patternfly/react-core/dist/esm/components/Toolbar";
import { cellWidth, SortByDirection } from '@patternfly/react-table';

import cockpit from 'cockpit';
import { ListingTable } from "cockpit-components-table.jsx";
import { ListingPanel } from 'cockpit-components-listing-panel.jsx';
import ContainerDetails from './ContainerDetails.jsx';
import ContainerIntegration from './ContainerIntegration.jsx';
import ContainerTerminal from './ContainerTerminal.jsx';
import ContainerLogs from './ContainerLogs.jsx';
import ContainerHealthLogs from './ContainerHealthLogs.jsx';
import ContainerDeleteModal from './ContainerDeleteModal.jsx';
import ForceRemoveModal from './ForceRemoveModal.jsx';
import * as utils from './util.js';
import * as client from './client.js';
import ContainerCommitModal from './ContainerCommitModal.jsx';
import ContainerRenameModal from './ContainerRenameModal.jsx';
import { useDialogs, DialogsContext } from "dialogs.jsx";

import './Containers.scss';
import '@patternfly/patternfly/utilities/Accessibility/accessibility.css';
import { ImageRunModal } from './ImageRunModal.jsx';
import PruneUnusedContainersModal from './PruneUnusedContainersModal.jsx';

import { KebabDropdown } from "cockpit-components-dropdown.jsx";

const _ = cockpit.gettext;

const ContainerActions = ({ container, healthcheck, onAddNotification, localImages, updateContainer }) => {
    const Dialogs = useDialogs();
    const { version } = utils.useDockerInfo();
    const isRunning = container.State.Status === "running";
    const isPaused = container.State.Status === "paused";
    const isRestarting = container.State.Status === "restarting";

    const deleteContainer = (event) => {
        if (container.State.Status == "running") {
            const handleForceRemoveContainer = () => {
                const id = container ? container.Id : "";

                return client.delContainer(id, true)
                        .catch(ex => {
                            const error = cockpit.format(_("Failed to force remove container $0"), container.Name); // not-covered: OS error
                            onAddNotification({ type: 'danger', error, errorDetail: ex.message });
                            throw ex;
                        })
                        .finally(() => {
                            Dialogs.close();
                        });
            };

            Dialogs.show(<ForceRemoveModal name={container.Name}
                                           handleForceRemove={handleForceRemoveContainer}
                                           reason={_("Deleting a running container will erase all data in it.")} />);
        } else {
            Dialogs.show(<ContainerDeleteModal containerWillDelete={container}
                                               onAddNotification={onAddNotification} />);
        }
    };

    const stopContainer = (force) => {
        const args = {};

        if (force)
            args.t = 0;
        client.postContainer("stop", container.Id, args)
                .catch(ex => {
                    const error = cockpit.format(_("Failed to stop container $0"), container.Name); // not-covered: OS error
                    onAddNotification({ type: 'danger', error, errorDetail: ex.message });
                });
    };

    const startContainer = () => {
        client.postContainer("start", container.Id, {})
                .catch(ex => {
                    const error = cockpit.format(_("Failed to start container $0"), container.Name); // not-covered: OS error
                    onAddNotification({ type: 'danger', error, errorDetail: ex.message });
                });
    };

    const resumeContainer = () => {
        client.postContainer("unpause", container.Id, {})
                .catch(ex => {
                    const error = cockpit.format(_("Failed to resume container $0"), container.Name); // not-covered: OS error
                    onAddNotification({ type: 'danger', error, errorDetail: ex.message });
                });
    };

    const pauseContainer = () => {
        client.postContainer("pause", container.Id, {})
                .catch(ex => {
                    const error = cockpit.format(_("Failed to pause container $0"), container.Name); // not-covered: OS error
                    onAddNotification({ type: 'danger', error, errorDetail: ex.message });
                });
    };

    const commitContainer = () => {
        Dialogs.show(<ContainerCommitModal container={container}
                                           localImages={localImages} />);
    };

    const restartContainer = (force) => {
        const args = {};

        if (force)
            args.t = 0;
        client.postContainer("restart", container.Id, args)
                .catch(ex => {
                    const error = cockpit.format(_("Failed to restart container $0"), container.Name); // not-covered: OS error
                    onAddNotification({ type: 'danger', error, errorDetail: ex.message });
                });
    };

    const renameContainer = () => {
        if (container.State.Status !== "running" ||
            version.localeCompare("3.0.1", undefined, { numeric: true, sensitivity: 'base' }) >= 0) {
            Dialogs.show(<ContainerRenameModal container={container}
                                               updateContainer={updateContainer} />);
        }
    };

    const addRenameAction = () => {
        actions.push(
            <DropdownItem key="rename"
                        onClick={() => renameContainer()}>
                {_("Rename")}
            </DropdownItem>
        );
    };

    const actions = [];
    if (isRunning || isPaused || isRestarting) {
        actions.push(
            <DropdownItem key="stop"
                          onClick={() => stopContainer()}>
                {_("Stop")}
            </DropdownItem>,
            <DropdownItem key="force-stop"
                          onClick={() => stopContainer(true)}>
                {_("Force stop")}
            </DropdownItem>,
            <DropdownItem key="restart"
                          onClick={() => restartContainer()}>
                {_("Restart")}
            </DropdownItem>,
            <DropdownItem key="force-restart"
                          onClick={() => restartContainer(true)}>
                {_("Force restart")}
            </DropdownItem>
        );

        if (!isPaused) {
            actions.push(
                <DropdownItem key="pause"
                          onClick={() => pauseContainer()}>
                    {_("Pause")}
                </DropdownItem>
            );
        } else {
            actions.push(
                <DropdownItem key="resume"
                          onClick={() => resumeContainer()}>
                    {_("Resume")}
                </DropdownItem>
            );
        }
    }

    if (!isRunning && !isPaused) {
        actions.push(
            <DropdownItem key="start"
                          onClick={() => startContainer()}>
                {_("Start")}
            </DropdownItem>
        );
        actions.push(<Divider key="separator-0" />);
        if (version.localeCompare("3", undefined, { numeric: true, sensitivity: 'base' }) >= 0) {
            addRenameAction();
        }
    } else { // running or paused
        actions.push(<Divider key="separator-0" />);
        if (version.localeCompare("3.0.1", undefined, { numeric: true, sensitivity: 'base' }) >= 0) {
            addRenameAction();
        }
    }

    actions.push(<Divider key="separator-1" />);
    actions.push(
        <DropdownItem key="commit"
                      onClick={() => commitContainer()}>
            {_("Commit")}
        </DropdownItem>
    );

    actions.push(<Divider key="separator-2" />);
    actions.push(
        <DropdownItem key="delete"
                      className="pf-m-danger"
                      onClick={deleteContainer}>
            {_("Delete")}
        </DropdownItem>
    );

    return <KebabDropdown position="right" dropdownItems={actions} />;
};

export let onDownloadContainer = function funcOnDownloadContainer(container) {
    this.setState(prevState => ({
        downloadingContainers: [...prevState.downloadingContainers, container]
    }));
};

export let onDownloadContainerFinished = function funcOnDownloadContainerFinished(container) {
    this.setState(prevState => ({
        downloadingContainers: prevState.downloadingContainers.filter(entry => entry.name !== container.name),
    }));
};

const localize_health = (state) => {
    if (state === "healthy")
        return _("Healthy");
    else if (state === "unhealthy")
        return _("Unhealthy");
    else if (state === "starting")
        return _("Checking health");
    else
        console.error("Unexpected health check status", state);
    return null;
};

const ContainerOverActions = ({ handlePruneUnusedContainers, unusedContainers }) => {
    const actions = [
        <DropdownItem key="prune-unused-containers"
                            id="prune-unused-containers-button"
                            component="button"
                            className="pf-m-danger btn-delete"
                            onClick={() => handlePruneUnusedContainers()}
                            isDisabled={unusedContainers.length === 0}>
            {_("Prune unused containers")}
        </DropdownItem>,
    ];

    return <KebabDropdown toggleButtonId="containers-actions-dropdown" position="right" dropdownItems={actions} />;
};

class Containers extends React.Component {
    static contextType = DialogsContext;

    constructor(props) {
        super(props);
        this.state = {
            width: 0,
            downloadingContainers: [],
            showPruneUnusedContainersModal: false,
        };
        this.renderRow = this.renderRow.bind(this);
        this.onWindowResize = this.onWindowResize.bind(this);

        this.cardRef = React.createRef();

        onDownloadContainer = onDownloadContainer.bind(this);
        onDownloadContainerFinished = onDownloadContainerFinished.bind(this);

        window.addEventListener('resize', this.onWindowResize);
    }

    componentDidMount() {
        this.onWindowResize();
    }

    componentWillUnmount() {
        window.removeEventListener('resize', this.onWindowResize);
    }

    renderRow(containersStats, container, localImages) {
        const containerStats = containersStats[container.Id];
        // if (containerStats?.name === "/build-jaeger-1") {
        //     console.log(container);
        //     console.log(containerStats);
        // }
        const image = container.Config?.Image || container.Image;
        const isToolboxContainer = container.Config?.Labels?.["com.github.containers.toolbox"] === "true";
        const isDistroboxContainer = container.Config?.Labels?.manager === "distrobox";
        let localized_health = null;

        // this needs to get along with stub containers from image run dialog, where most properties don't exist yet
        const healthcheck = container.State?.Health?.Status ?? container.State?.Healthcheck?.Status; // not-covered: only on old version
        const status = container.State?.Status ?? ""; // not-covered: race condition

        let proc_text = "";
        let mem_text = "";
        let proc = 0;
        let mem = 0;
        if (this.props.cgroupVersion === 'v1' && status === 'running') { // not-covered: only on old version
            proc_text = <div><abbr title={_("not available")}>{_("n/a")}</abbr></div>;
            mem_text = <div><abbr title={_("not available")}>{_("n/a")}</abbr></div>;
        }
        if (containerStats && status === "running") {
            [proc_text, proc] = utils.format_cpu_usage(containerStats);
            [mem_text, mem] = utils.format_memory_and_limit(containerStats);
        }

        const info_block = (
            <div className="container-block">
                <Flex alignItems={{ default: 'alignItemsCenter' }}>
                    <span className="container-name">{container.Name}</span>
                    {isToolboxContainer && <Badge className='ct-badge-toolbox'>toolbox</Badge>}
                    {isDistroboxContainer && <Badge className='ct-badge-distrobox'>distrobox</Badge>}
                </Flex>
                <small>{image.includes("sha256:") ? utils.truncate_id(image) : image}</small>
                <small>{utils.quote_cmdline(container.Config?.Cmd)}</small>
            </div>
        );

        let containerStateClass = "ct-badge-container-" + status.toLowerCase();
        if (container.isDownloading)
            containerStateClass += " downloading";

        const containerState = status.charAt(0).toUpperCase() + status.slice(1);

        const state = [<Badge key={containerState} isRead className={containerStateClass}>{_(containerState)}</Badge>]; // States are defined in util.js
        if (healthcheck) {
            localized_health = localize_health(healthcheck);
            if (localized_health)
                state.push(<Badge key={healthcheck} isRead className={"ct-badge-container-" + healthcheck}>{localized_health}</Badge>);
        }

        const columns = [
            { title: info_block, sortKey: container.Name },
            { title: proc_text, props: { modifier: "nowrap" }, sortKey: containerState === "Running" ? proc ?? -1 : -1 },
            { title: mem_text, props: { modifier: "nowrap" }, sortKey: mem ?? -1 },
            { title: <LabelGroup isVertical>{state}</LabelGroup>, sortKey: containerState },
        ];

        if (!container.isDownloading) {
            columns.push({
                title: <ContainerActions container={container}
                                         healthcheck={healthcheck}
                                         onAddNotification={this.props.onAddNotification}
                                         localImages={localImages}
                                         updateContainer={this.props.updateContainer} />,
                props: { className: "pf-v5-c-table__action" }
            });
        }

        const tty = !!container.Config?.Tty;

        const tabs = [];
        if (container.State) {
            tabs.push({
                name: _("Details"),
                renderer: ContainerDetails,
                data: { container }
            });

            if (!container.isDownloading) {
                tabs.push({
                    name: _("Integration"),
                    renderer: ContainerIntegration,
                    data: { container, localImages }
                });
                tabs.push({
                    name: _("Logs"),
                    renderer: ContainerLogs,
                    data: { containerId: container.Id, containerStatus: container.State.Status, width: this.state.width }
                });
                tabs.push({
                    name: _("Console"),
                    renderer: ContainerTerminal,
                    data: { containerId: container.Id, containerStatus: container.State?.Status, width: this.state.width, tty }
                });
            }
        }

        if (healthcheck) {
            tabs.push({
                name: _("Health check"),
                renderer: ContainerHealthLogs,
                data: { container, onAddNotification: this.props.onAddNotification, state: localized_health }
            });
        }

        return {
            expandedContent: <ListingPanel colSpan='4' tabRenderers={tabs} />,
            columns,
            initiallyExpanded: document.location.hash.substr(1) === container.Id,
            props: {
                key: container.Id,
                "data-row-id": container.Id,
                "data-started-at": container.StartedAt,
            },
        };
    }

    onWindowResize() {
        this.setState({ width: this.cardRef.current.clientWidth });
    }

<<<<<<< HEAD
=======
    podStats(pod) {
        const { containersStats } = this.props;
        // when no containers exists pod.Containers is null
        if (!containersStats || !pod.Containers) {
            return null;
        }

        // As podman does not provide per pod memory/cpu statistics we do the following:
        // - don't add up CPU usage, instead display the highest found CPU usage of the containers in a pod
        // - add up memory usage so it displays the total memory of the pod.
        let cpu = 0;
        let mem = 0;
        for (const container of pod.Containers) {
            const containerStats = containersStats[container.Id + pod.isSystem.toString()];
            if (!containerStats)
                continue;

            if (containerStats.CPU != undefined) {
                const val = containerStats.CPU === 0 ? containerStats.CPU : containerStats.CPU.toFixed(2);
                if (val > cpu)
                    cpu = val;
            }
            if (containerStats.MemUsage != undefined)
                mem += containerStats.MemUsage;
        }

        return {
            cpu,
            mem,
        };
    }

    renderPodDetails(pod, podStatus) {
        const podStats = this.podStats(pod);
        const infraContainer = this.props.containers[pod.InfraId + pod.isSystem.toString()];
        const numPorts = Object.keys(infraContainer?.NetworkSettings?.Ports ?? {}).length;

        return (
            <>
                {podStats && podStatus === "Running" &&
                    <>
                        <Flex className='pod-stat' spaceItems={{ default: 'spaceItemsSm' }}>
                            <Tooltip content={_("CPU")}>
                                <MicrochipIcon />
                            </Tooltip>
                            <Text component={TextVariants.p} className="pf-v5-u-hidden-on-sm">{_("CPU")}</Text>
                            <Text component={TextVariants.p} className="pod-cpu">{podStats.cpu}%</Text>
                        </Flex>
                        <Flex className='pod-stat' spaceItems={{ default: 'spaceItemsSm' }}>
                            <Tooltip content={_("Memory")}>
                                <MemoryIcon />
                            </Tooltip>
                            <Text component={TextVariants.p} className="pf-v5-u-hidden-on-sm">{_("Memory")}</Text>
                            <Text component={TextVariants.p} className="pod-memory">{cockpit.format_bytes(podStats.mem)}</Text>
                        </Flex>
                    </>
                }
                {infraContainer &&
                <>
                    {numPorts > 0 &&
                        <Tooltip content={_("Click to see published ports")}>
                            <Popover
                              enableFlip
                              bodyContent={renderContainerPublishedPorts(infraContainer.NetworkSettings.Ports)}
                            >
                                <Button size="sm" variant="link" className="pod-details-button pod-details-ports-btn"
                                        icon={<PortIcon className="pod-details-button-color" />}
                                >
                                    {numPorts}
                                    <Text component={TextVariants.p} className="pf-v5-u-hidden-on-sm">{_("ports")}</Text>
                                </Button>
                            </Popover>
                        </Tooltip>
                    }
                    {infraContainer.Mounts && infraContainer.Mounts.length !== 0 &&
                    <Tooltip content={_("Click to see volumes")}>
                        <Popover
                      enableFlip
                      bodyContent={renderContainerVolumes(infraContainer.Mounts)}
                        >
                            <Button size="sm" variant="link" className="pod-details-button pod-details-volumes-btn"
                            icon={<VolumeIcon className="pod-details-button-color" />}
                            >
                                {infraContainer.Mounts.length}
                                <Text component={TextVariants.p} className="pf-v5-u-hidden-on-sm">{_("volumes")}</Text>
                            </Button>
                        </Popover>
                    </Tooltip>
                    }
                </>
                }
            </>
        );
    }

>>>>>>> bcdfccd4
    onOpenPruneUnusedContainersDialog = () => {
        this.setState({ showPruneUnusedContainersModal: true });
    };

    render() {
        const Dialogs = this.context;
        const columnTitles = [
            { title: _("Container"), transforms: [cellWidth(20)], sortable: true },
            { title: _("CPU"), sortable: true },
            { title: _("Memory"), sortable: true },
            { title: _("State"), sortable: true },
            ''
        ];
        let filtered = [];
        const unusedContainers = [];

        let emptyCaption = _("No containers");
        if (this.props.containers === null)
            emptyCaption = _("Loading...");
        else if (this.props.textFilter.length > 0)
            emptyCaption = _("No containers that match the current filter");
        else if (this.props.filter === "running")
            emptyCaption = _("No running containers");

        if (this.props.containers !== null) {
            filtered = Object.keys(this.props.containers).filter(id => !(this.props.filter === "running") || ["running", "restarting"].includes(this.props.containers[id].State?.Status));

            const getHealth = id => {
                const state = this.props.containers[id]?.State;
                return state?.Health?.Status || state?.Healthcheck?.Status;
            };

            filtered.sort((a, b) => {
                // Show unhealthy containers first
                const a_health = getHealth(a);
                const b_health = getHealth(b);
                if (a_health !== b_health) {
                    if (a_health === "unhealthy")
                        return -1;
                    if (b_health === "unhealthy")
                        return 1;
                }
                return this.props.containers[a].Name > this.props.containers[b].Name ? 1 : -1;
            });

            const prune_states = ["created", "configured", "stopped", "exited"];
            for (const containerid of Object.keys(this.props.containers)) {
                const container = this.props.containers[containerid];
                // Ignore pods and running containers
                if (!prune_states.includes(container.State))
                    continue;

                unusedContainers.push({
                    id: container.Id,
                    name: container.Name,
                    created: container.Created,
                });
            }
        }

        // Convert to the search result output
        let localImages = null;
        let nonIntermediateImages = null;
        if (this.props.images) {
            localImages = Object.keys(this.props.images).map(id => {
                const img = this.props.images[id];
<<<<<<< HEAD
                if (img.RepoTags && img.RepoTags.length > 0) {
                    img.Index = img.RepoTags[0].split('/')[0];
                    img.Name = img.RepoTags[0];
                    img.toString = function imgToString() { return this.Name };
                    images.push(img);
                }
                return images;
=======
                img.Index = img.RepoTags?.[0] ? img.RepoTags[0].split('/')[0] : "";
                img.Name = utils.image_name(img);
                img.toString = function imgToString() { return this.Name };
                return img;
>>>>>>> bcdfccd4
            }, []);
            nonIntermediateImages = localImages.filter(img => img.Index !== "");
        }

<<<<<<< HEAD
        const createContainer = () => {
            if (localImages)
=======
        const createContainer = (inPod) => {
            if (nonIntermediateImages)
>>>>>>> bcdfccd4
                Dialogs.show(
                    <utils.DockerInfoContext.Consumer>
                        {(dockerInfo) => (
                            <DialogsContext.Consumer>
                                {(Dialogs) => (
                                    <ImageRunModal user={this.props.user}
<<<<<<< HEAD
                                                              localImages={localImages}
                                                              serviceAvailable={this.props.serviceAvailable}
=======
                                                              localImages={nonIntermediateImages}
                                                              pod={inPod}
                                                              systemServiceAvailable={this.props.systemServiceAvailable}
                                                              userServiceAvailable={this.props.userServiceAvailable}
>>>>>>> bcdfccd4
                                                              onAddNotification={this.props.onAddNotification}
                                                              dockerInfo={dockerInfo}
                                                              dialogs={Dialogs} />
                                )}
                            </DialogsContext.Consumer>
                        )}
                    </utils.DockerInfoContext.Consumer>);
        };

        const filterRunning = (
            <Toolbar>
                <ToolbarContent className="containers-containers-toolbarcontent">
                    <ToolbarItem variant="label" htmlFor="containers-containers-filter">
                        {_("Show")}
                    </ToolbarItem>
                    <ToolbarItem>
                        <FormSelect id="containers-containers-filter" value={this.props.filter} onChange={(_, value) => this.props.handleFilterChange(value)}>
                            <FormSelectOption value='all' label={_("All")} />
                            <FormSelectOption value='running' label={_("Only running")} />
                        </FormSelect>
                    </ToolbarItem>
                    <Divider orientation={{ default: "vertical" }} />
                    <ToolbarItem>
                        <Button variant="primary" key="get-new-image-action"
                                id="containers-containers-create-container-btn"
                                isDisabled={nonIntermediateImages === null}
                                onClick={() => createContainer(null)}>
                            {_("Create container")}
                        </Button>
                    </ToolbarItem>
                    <ToolbarItem>
                        <ContainerOverActions unusedContainers={unusedContainers} handlePruneUnusedContainers={this.onOpenPruneUnusedContainersDialog} />
                    </ToolbarItem>
                </ToolbarContent>
            </Toolbar>
        );

        const sortRows = (rows, direction, idx) => {
            // CPU / Memory /States
            const isNumeric = idx == 1 || idx == 2 || idx == 3;
            const stateOrderMapping = {};
            utils.states.forEach((elem, index) => {
                stateOrderMapping[elem] = index;
            });
            const sortedRows = rows.sort((a, b) => {
                let aitem = a.columns[idx].sortKey ?? a.columns[idx].title;
                let bitem = b.columns[idx].sortKey ?? b.columns[idx].title;
                // Sort the states based on the order defined in utils. so Running first.
                if (idx === 3) {
                    aitem = stateOrderMapping[aitem];
                    bitem = stateOrderMapping[bitem];
                }
                if (isNumeric) {
                    return bitem - aitem;
                } else {
                    return aitem.localeCompare(bitem);
                }
            });
            return direction === SortByDirection.asc ? sortedRows : sortedRows.reverse();
        };

        const card = (
            <Card id="containers-containers" className="containers-containers" isClickable isSelectable>
                <CardHeader actions={{ actions: filterRunning }}>
                    <CardTitle><Text component={TextVariants.h2}>{_("Containers")}</Text></CardTitle>
                </CardHeader>
                <CardBody>
                    <Flex direction={{ default: 'column' }}>
                        {(this.props.containers === null)
                            ? <ListingTable variant='compact'
                                            aria-label={_("Containers")}
                                            emptyCaption={emptyCaption}
                                            columns={columnTitles}
                                            sortMethod={sortRows}
                                            rows={[]}
                                            sortBy={{ index: 0, direction: SortByDirection.asc }} />
<<<<<<< HEAD
                            : <Card key="table-containers"
                                             id="table-containers"
                                             isPlain
                                             // isFlat={section != "no-pod"}
=======
                            : Object.keys(partitionedContainers)
                                    .sort((a, b) => {
                                        if (a == "no-pod") return -1;
                                        else if (b == "no-pod") return 1;

                                        // User pods are in front of system ones
                                        if (this.props.pods[a].isSystem !== this.props.pods[b].isSystem)
                                            return this.props.pods[a].isSystem ? 1 : -1;
                                        return this.props.pods[a].Name > this.props.pods[b].Name ? 1 : -1;
                                    })
                                    .map(section => {
                                        const tableProps = {};
                                        const rows = partitionedContainers[section].map(container => {
                                            return this.renderRow(this.props.containersStats, container,
                                                                  localImages);
                                        });
                                        let caption;
                                        let podStatus;
                                        if (section !== 'no-pod') {
                                            const pod = this.props.pods[section];
                                            tableProps['aria-label'] = cockpit.format("Containers of pod $0", pod.Name);
                                            podStatus = pod.Status;
                                            caption = pod.Name;
                                        } else {
                                            tableProps['aria-label'] = _("Containers");
                                        }

                                        const actions = caption && (
                                            <>
                                                <Badge isRead className={"ct-badge-pod-" + podStatus.toLowerCase()}>{_(podStatus)}</Badge>
                                                <Button variant="secondary"
                                                        className="create-container-in-pod"
                                                        isDisabled={nonIntermediateImages === null}
                                                        onClick={() => createContainer(this.props.pods[section])}>
                                                    {_("Create container in pod")}
                                                </Button>
                                                <PodActions onAddNotification={this.props.onAddNotification} pod={this.props.pods[section]} />
                                            </>
                                        );
                                        return (
                                            <Card key={'table-' + section}
                                             id={'table-' + (section == "no-pod" ? section : this.props.pods[section].Name)}
                                             isPlain={section == "no-pod"}
                                             isFlat={section != "no-pod"}
>>>>>>> bcdfccd4
                                             className="container-pod"
                                             isClickable
                                             isSelectable>
                                {/* {caption && <CardHeader actions={{ actions, className: "panel-actions" }}> */}
                                {/*    <CardTitle> */}
                                {/*        <Flex justifyContent={{ default: 'justifyContentFlexStart' }}> */}
                                {/*            <h3 className='pod-name'>{caption}</h3> */}
                                {/*            <span>{_("pod group")}</span> */}
                                {/*        </Flex> */}
                                {/*    </CardTitle> */}
                                {/* </CardHeader>} */}
                                <ListingTable variant='compact'
                                                          emptyCaption={emptyCaption}
                                                          columns={columnTitles}
                                                          sortMethod={sortRows}
                                                          rows={filtered.map(container => {
                                                              return this.renderRow(this.props.containersStats, this.props.containers[container],
                                                                                    localImages);
                                                          })}
                                                          aria-label={_("Containers")} />
                            </Card>
                        }
                    </Flex>
                    {this.state.showPruneUnusedContainersModal &&
                    <PruneUnusedContainersModal
                      close={() => this.setState({ showPruneUnusedContainersModal: false })}
                      unusedContainers={unusedContainers}
                      onAddNotification={this.props.onAddNotification}
                      serviceAvailable={this.props.serviceAvailable}
                      user={this.props.user} /> }
                </CardBody>
            </Card>
        );

        return <div ref={this.cardRef}>{card}</div>;
    }
}

export default Containers;<|MERGE_RESOLUTION|>--- conflicted
+++ resolved
@@ -406,104 +406,6 @@
         this.setState({ width: this.cardRef.current.clientWidth });
     }
 
-<<<<<<< HEAD
-=======
-    podStats(pod) {
-        const { containersStats } = this.props;
-        // when no containers exists pod.Containers is null
-        if (!containersStats || !pod.Containers) {
-            return null;
-        }
-
-        // As podman does not provide per pod memory/cpu statistics we do the following:
-        // - don't add up CPU usage, instead display the highest found CPU usage of the containers in a pod
-        // - add up memory usage so it displays the total memory of the pod.
-        let cpu = 0;
-        let mem = 0;
-        for (const container of pod.Containers) {
-            const containerStats = containersStats[container.Id + pod.isSystem.toString()];
-            if (!containerStats)
-                continue;
-
-            if (containerStats.CPU != undefined) {
-                const val = containerStats.CPU === 0 ? containerStats.CPU : containerStats.CPU.toFixed(2);
-                if (val > cpu)
-                    cpu = val;
-            }
-            if (containerStats.MemUsage != undefined)
-                mem += containerStats.MemUsage;
-        }
-
-        return {
-            cpu,
-            mem,
-        };
-    }
-
-    renderPodDetails(pod, podStatus) {
-        const podStats = this.podStats(pod);
-        const infraContainer = this.props.containers[pod.InfraId + pod.isSystem.toString()];
-        const numPorts = Object.keys(infraContainer?.NetworkSettings?.Ports ?? {}).length;
-
-        return (
-            <>
-                {podStats && podStatus === "Running" &&
-                    <>
-                        <Flex className='pod-stat' spaceItems={{ default: 'spaceItemsSm' }}>
-                            <Tooltip content={_("CPU")}>
-                                <MicrochipIcon />
-                            </Tooltip>
-                            <Text component={TextVariants.p} className="pf-v5-u-hidden-on-sm">{_("CPU")}</Text>
-                            <Text component={TextVariants.p} className="pod-cpu">{podStats.cpu}%</Text>
-                        </Flex>
-                        <Flex className='pod-stat' spaceItems={{ default: 'spaceItemsSm' }}>
-                            <Tooltip content={_("Memory")}>
-                                <MemoryIcon />
-                            </Tooltip>
-                            <Text component={TextVariants.p} className="pf-v5-u-hidden-on-sm">{_("Memory")}</Text>
-                            <Text component={TextVariants.p} className="pod-memory">{cockpit.format_bytes(podStats.mem)}</Text>
-                        </Flex>
-                    </>
-                }
-                {infraContainer &&
-                <>
-                    {numPorts > 0 &&
-                        <Tooltip content={_("Click to see published ports")}>
-                            <Popover
-                              enableFlip
-                              bodyContent={renderContainerPublishedPorts(infraContainer.NetworkSettings.Ports)}
-                            >
-                                <Button size="sm" variant="link" className="pod-details-button pod-details-ports-btn"
-                                        icon={<PortIcon className="pod-details-button-color" />}
-                                >
-                                    {numPorts}
-                                    <Text component={TextVariants.p} className="pf-v5-u-hidden-on-sm">{_("ports")}</Text>
-                                </Button>
-                            </Popover>
-                        </Tooltip>
-                    }
-                    {infraContainer.Mounts && infraContainer.Mounts.length !== 0 &&
-                    <Tooltip content={_("Click to see volumes")}>
-                        <Popover
-                      enableFlip
-                      bodyContent={renderContainerVolumes(infraContainer.Mounts)}
-                        >
-                            <Button size="sm" variant="link" className="pod-details-button pod-details-volumes-btn"
-                            icon={<VolumeIcon className="pod-details-button-color" />}
-                            >
-                                {infraContainer.Mounts.length}
-                                <Text component={TextVariants.p} className="pf-v5-u-hidden-on-sm">{_("volumes")}</Text>
-                            </Button>
-                        </Popover>
-                    </Tooltip>
-                    }
-                </>
-                }
-            </>
-        );
-    }
-
->>>>>>> bcdfccd4
     onOpenPruneUnusedContainersDialog = () => {
         this.setState({ showPruneUnusedContainersModal: true });
     };
@@ -570,46 +472,24 @@
         if (this.props.images) {
             localImages = Object.keys(this.props.images).map(id => {
                 const img = this.props.images[id];
-<<<<<<< HEAD
-                if (img.RepoTags && img.RepoTags.length > 0) {
-                    img.Index = img.RepoTags[0].split('/')[0];
-                    img.Name = img.RepoTags[0];
-                    img.toString = function imgToString() { return this.Name };
-                    images.push(img);
-                }
-                return images;
-=======
                 img.Index = img.RepoTags?.[0] ? img.RepoTags[0].split('/')[0] : "";
                 img.Name = utils.image_name(img);
                 img.toString = function imgToString() { return this.Name };
                 return img;
->>>>>>> bcdfccd4
             }, []);
             nonIntermediateImages = localImages.filter(img => img.Index !== "");
         }
 
-<<<<<<< HEAD
-        const createContainer = () => {
-            if (localImages)
-=======
         const createContainer = (inPod) => {
             if (nonIntermediateImages)
->>>>>>> bcdfccd4
                 Dialogs.show(
                     <utils.DockerInfoContext.Consumer>
                         {(dockerInfo) => (
                             <DialogsContext.Consumer>
                                 {(Dialogs) => (
                                     <ImageRunModal user={this.props.user}
-<<<<<<< HEAD
-                                                              localImages={localImages}
+                                                              localImages={nonIntermediateImages}
                                                               serviceAvailable={this.props.serviceAvailable}
-=======
-                                                              localImages={nonIntermediateImages}
-                                                              pod={inPod}
-                                                              systemServiceAvailable={this.props.systemServiceAvailable}
-                                                              userServiceAvailable={this.props.userServiceAvailable}
->>>>>>> bcdfccd4
                                                               onAddNotification={this.props.onAddNotification}
                                                               dockerInfo={dockerInfo}
                                                               dialogs={Dialogs} />
@@ -686,57 +566,10 @@
                                             sortMethod={sortRows}
                                             rows={[]}
                                             sortBy={{ index: 0, direction: SortByDirection.asc }} />
-<<<<<<< HEAD
                             : <Card key="table-containers"
                                              id="table-containers"
                                              isPlain
                                              // isFlat={section != "no-pod"}
-=======
-                            : Object.keys(partitionedContainers)
-                                    .sort((a, b) => {
-                                        if (a == "no-pod") return -1;
-                                        else if (b == "no-pod") return 1;
-
-                                        // User pods are in front of system ones
-                                        if (this.props.pods[a].isSystem !== this.props.pods[b].isSystem)
-                                            return this.props.pods[a].isSystem ? 1 : -1;
-                                        return this.props.pods[a].Name > this.props.pods[b].Name ? 1 : -1;
-                                    })
-                                    .map(section => {
-                                        const tableProps = {};
-                                        const rows = partitionedContainers[section].map(container => {
-                                            return this.renderRow(this.props.containersStats, container,
-                                                                  localImages);
-                                        });
-                                        let caption;
-                                        let podStatus;
-                                        if (section !== 'no-pod') {
-                                            const pod = this.props.pods[section];
-                                            tableProps['aria-label'] = cockpit.format("Containers of pod $0", pod.Name);
-                                            podStatus = pod.Status;
-                                            caption = pod.Name;
-                                        } else {
-                                            tableProps['aria-label'] = _("Containers");
-                                        }
-
-                                        const actions = caption && (
-                                            <>
-                                                <Badge isRead className={"ct-badge-pod-" + podStatus.toLowerCase()}>{_(podStatus)}</Badge>
-                                                <Button variant="secondary"
-                                                        className="create-container-in-pod"
-                                                        isDisabled={nonIntermediateImages === null}
-                                                        onClick={() => createContainer(this.props.pods[section])}>
-                                                    {_("Create container in pod")}
-                                                </Button>
-                                                <PodActions onAddNotification={this.props.onAddNotification} pod={this.props.pods[section]} />
-                                            </>
-                                        );
-                                        return (
-                                            <Card key={'table-' + section}
-                                             id={'table-' + (section == "no-pod" ? section : this.props.pods[section].Name)}
-                                             isPlain={section == "no-pod"}
-                                             isFlat={section != "no-pod"}
->>>>>>> bcdfccd4
                                              className="container-pod"
                                              isClickable
                                              isSelectable>
