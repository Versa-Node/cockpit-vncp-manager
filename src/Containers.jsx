import React, { useState } from 'react';
import { Badge } from "@patternfly/react-core/dist/esm/components/Badge";
import { Button } from "@patternfly/react-core/dist/esm/components/Button";
import { Card, CardBody, CardHeader, CardTitle } from "@patternfly/react-core/dist/esm/components/Card";
import { Divider } from "@patternfly/react-core/dist/esm/components/Divider";
import { Dropdown, DropdownItem, DropdownSeparator, KebabToggle } from '@patternfly/react-core/dist/esm/deprecated/components/Dropdown/index.js';
import { Flex } from "@patternfly/react-core/dist/esm/layouts/Flex";
import { Popover } from "@patternfly/react-core/dist/esm/components/Popover";
import { LabelGroup } from "@patternfly/react-core/dist/esm/components/Label";
import { Text, TextVariants } from "@patternfly/react-core/dist/esm/components/Text";
import { FormSelect, FormSelectOption } from "@patternfly/react-core/dist/esm/components/FormSelect";
import { Tooltip } from "@patternfly/react-core/dist/esm/components/Tooltip";
import { Toolbar, ToolbarContent, ToolbarItem } from "@patternfly/react-core/dist/esm/components/Toolbar";
import { cellWidth, SortByDirection } from '@patternfly/react-table';
import { MicrochipIcon, MemoryIcon, PortIcon, VolumeIcon, } from '@patternfly/react-icons';

import cockpit from 'cockpit';
import { ListingTable } from "cockpit-components-table.jsx";
import { ListingPanel } from 'cockpit-components-listing-panel.jsx';
import ContainerDetails from './ContainerDetails.jsx';
import ContainerIntegration, { renderContainerPublishedPorts, renderContainerVolumes } from './ContainerIntegration.jsx';
import ContainerTerminal from './ContainerTerminal.jsx';
import ContainerLogs from './ContainerLogs.jsx';
import ContainerHealthLogs from './ContainerHealthLogs.jsx';
import ContainerDeleteModal from './ContainerDeleteModal.jsx';
import ContainerCheckpointModal from './ContainerCheckpointModal.jsx';
import ContainerRestoreModal from './ContainerRestoreModal.jsx';
import ForceRemoveModal from './ForceRemoveModal.jsx';
import * as utils from './util.js';
import * as client from './client.js';
import ContainerCommitModal from './ContainerCommitModal.jsx';
import ContainerRenameModal from './ContainerRenameModal.jsx';
import { useDialogs, DialogsContext } from "dialogs.jsx";

import './Containers.scss';
import '@patternfly/patternfly/utilities/Accessibility/accessibility.css';
import { ImageRunModal } from './ImageRunModal.jsx';
import { PodActions } from './PodActions.jsx';
// import { PodCreateModal } from './PodCreateModal.jsx';
import PruneUnusedContainersModal from './PruneUnusedContainersModal.jsx';

const _ = cockpit.gettext;

const ContainerActions = ({ container, healthcheck, onAddNotification, localImages, updateContainer }) => {
    const Dialogs = useDialogs();
    const { version } = utils.useDockerInfo();
    const [isActionsKebabOpen, setActionsKebabOpen] = useState(false);
    const isRunning = container.State.Status == "running";
    const isPaused = container.State.Status === "paused";

    const deleteContainer = (event) => {
        setActionsKebabOpen(false);

        if (container.State.Status == "running") {
            const handleForceRemoveContainer = () => {
                const id = container ? container.Id : "";

                return client.delContainer(true, id, true)
                        .catch(ex => {
                            const error = cockpit.format(_("Failed to force remove container $0"), container.Name); // not-covered: OS error
                            onAddNotification({ type: 'danger', error, errorDetail: ex.message });
                            throw ex;
                        })
                        .finally(() => {
                            Dialogs.close();
                        });
            };

            Dialogs.show(<ForceRemoveModal name={container.Name}
                                           handleForceRemove={handleForceRemoveContainer}
                                           reason={_("Deleting a running container will erase all data in it.")} />);
        } else {
            Dialogs.show(<ContainerDeleteModal containerWillDelete={container}
                                               onAddNotification={onAddNotification} />);
        }
    };

    const stopContainer = (force) => {
        const args = {};

        setActionsKebabOpen(false);

        if (force)
            args.t = 0;
        client.postContainer(true, "stop", container.Id, args)
                .catch(ex => {
                    const error = cockpit.format(_("Failed to stop container $0"), container.Name); // not-covered: OS error
                    onAddNotification({ type: 'danger', error, errorDetail: ex.message });
                });
    };

    const startContainer = () => {
        setActionsKebabOpen(false);

        client.postContainer(true, "start", container.Id, {})
                .catch(ex => {
                    const error = cockpit.format(_("Failed to start container $0"), container.Name); // not-covered: OS error
                    onAddNotification({ type: 'danger', error, errorDetail: ex.message });
                });
    };

    const resumeContainer = () => {
        setActionsKebabOpen(false);

        client.postContainer(true, "unpause", container.Id, {})
                .catch(ex => {
                    const error = cockpit.format(_("Failed to resume container $0"), container.Name); // not-covered: OS error
                    onAddNotification({ type: 'danger', error, errorDetail: ex.message });
                });
    };

    const pauseContainer = () => {
        setActionsKebabOpen(false);

        client.postContainer(true, "pause", container.Id, {})
                .catch(ex => {
                    const error = cockpit.format(_("Failed to pause container $0"), container.Name); // not-covered: OS error
                    onAddNotification({ type: 'danger', error, errorDetail: ex.message });
                });
    };

    const commitContainer = () => {
        setActionsKebabOpen(false);

        Dialogs.show(<ContainerCommitModal container={container}
                                           localImages={localImages} />);
    };

    // const runHealthcheck = () => {
    //     setActionsKebabOpen(false);

    //     client.runHealthcheck(container.isSystem, container.Id)
    //             .catch(ex => {
    //                 const error = cockpit.format(_("Failed to run health check on container $0"), container.Name); // not-covered: OS error
    //                 onAddNotification({ type: 'danger', error, errorDetail: ex.message });
    //             });
    // };

    const restartContainer = (force) => {
        const args = {};

        setActionsKebabOpen(false);

        if (force)
            args.t = 0;
        client.postContainer(true, "restart", container.Id, args)
                .catch(ex => {
                    const error = cockpit.format(_("Failed to restart container $0"), container.Name); // not-covered: OS error
                    onAddNotification({ type: 'danger', error, errorDetail: ex.message });
                });
    };

    const renameContainer = () => {
        setActionsKebabOpen(false);

        if (container.State.Status !== "running" ||
            version.localeCompare("3.0.1", undefined, { numeric: true, sensitivity: 'base' }) >= 0) {
            Dialogs.show(<ContainerRenameModal container={container}
                                               updateContainer={updateContainer} />);
        }
    };

    const checkpointContainer = () => {
        setActionsKebabOpen(false);

        Dialogs.show(<ContainerCheckpointModal containerWillCheckpoint={container}
                                               onAddNotification={onAddNotification} />);
    };

    const restoreContainer = () => {
        setActionsKebabOpen(false);

        Dialogs.show(<ContainerRestoreModal containerWillRestore={container}
                                            onAddNotification={onAddNotification} />);
    };

    const addRenameAction = () => {
        actions.push(
            <DropdownItem key="rename"
                        onClick={() => renameContainer()}>
                {_("Rename")}
            </DropdownItem>
        );
    };

    const actions = [];
    if (isRunning || isPaused) {
        actions.push(
            <DropdownItem key="stop"
                          onClick={() => stopContainer()}>
                {_("Stop")}
            </DropdownItem>,
            <DropdownItem key="force-stop"
                          onClick={() => stopContainer(true)}>
                {_("Force stop")}
            </DropdownItem>,
            <DropdownItem key="restart"
                          onClick={() => restartContainer()}>
                {_("Restart")}
            </DropdownItem>,
            <DropdownItem key="force-restart"
                          onClick={() => restartContainer(true)}>
                {_("Force restart")}
            </DropdownItem>
        );

        if (!isPaused) {
            actions.push(
                <DropdownItem key="pause"
                          onClick={() => pauseContainer()}>
                    {_("Pause")}
                </DropdownItem>
            );
        } else {
            actions.push(
                <DropdownItem key="resume"
                          onClick={() => resumeContainer()}>
                    {_("Resume")}
                </DropdownItem>
            );
        }

        if (!isPaused) {
            actions.push(
                <DropdownSeparator key="separator-0" />,
                <DropdownItem key="checkpoint"
                              onClick={() => checkpointContainer()}>
                    {_("Checkpoint")}
                </DropdownItem>
            );
        }
    }

    if (!isRunning && !isPaused) {
        actions.push(
            <DropdownItem key="start"
                          onClick={() => startContainer()}>
                {_("Start")}
            </DropdownItem>
        );
        if (version.localeCompare("3", undefined, { numeric: true, sensitivity: 'base' }) >= 0) {
            addRenameAction();
        }
        if (container.State?.CheckpointPath) {
            actions.push(
                <DropdownSeparator key="separator-0" />,
                <DropdownItem key="restore"
                              onClick={() => restoreContainer()}>
                    {_("Restore")}
                </DropdownItem>
            );
        }
    } else { // running or paused
        if (version.localeCompare("3.0.1", undefined, { numeric: true, sensitivity: 'base' }) >= 0) {
            addRenameAction();
        }
    }

    actions.push(<DropdownSeparator key="separator-1" />);
    actions.push(
        <DropdownItem key="commit"
                      onClick={() => commitContainer()}>
            {_("Commit")}
        </DropdownItem>
    );

    actions.push(<DropdownSeparator key="separator-2" />);
    actions.push(
        <DropdownItem key="delete"
                      className="pf-m-danger"
                      onClick={deleteContainer}>
            {_("Delete")}
        </DropdownItem>
    );

    const kebab = (
        <Dropdown toggle={<KebabToggle onToggle={(_event, isOpen) => setActionsKebabOpen(isOpen)} />}
                  isOpen={isActionsKebabOpen}
                  isPlain
                  position="right"
                  dropdownItems={actions} />
    );

    return kebab;
};

export let onDownloadContainer = function funcOnDownloadContainer(container) {
    this.setState(prevState => ({
        downloadingContainers: [...prevState.downloadingContainers, container]
    }));
};

export let onDownloadContainerFinished = function funcOnDownloadContainerFinished(container) {
    this.setState(prevState => ({
        downloadingContainers: prevState.downloadingContainers.filter(entry => entry.name !== container.name),
    }));
};

const localize_health = (state) => {
    if (state === "healthy")
        return _("Healthy");
    else if (state === "unhealthy")
        return _("Unhealthy");
    else if (state === "starting")
        return _("Checking health");
    else
        console.error("Unexpected health check status", state);
    return null;
};

const ContainerOverActions = ({ handlePruneUnusedContainers, unusedContainers }) => {
    const [isActionsKebabOpen, setIsActionsKebabOpen] = useState(false);

    return (
        <Dropdown toggle={<KebabToggle onToggle={() => setIsActionsKebabOpen(!isActionsKebabOpen)} id="containers-actions-dropdown" />}
                  isOpen={isActionsKebabOpen}
                  isPlain
                  position="right"
                  dropdownItems={[
                      <DropdownItem key="prune-unused-containers"
                                    id="prune-unused-containers-button"
                                    component="button"
                                    className="pf-m-danger btn-delete"
                                    onClick={() => {
                                        setIsActionsKebabOpen(false);
                                        handlePruneUnusedContainers();
                                    }}
                                    isDisabled={unusedContainers.length === 0}>
                          {_("Prune unused containers")}
                      </DropdownItem>,
                  ]} />
    );
};

class Containers extends React.Component {
    static contextType = DialogsContext;

    constructor(props) {
        super(props);
        this.state = {
            width: 0,
            downloadingContainers: [],
            showPruneUnusedContainersModal: false,
        };
        this.renderRow = this.renderRow.bind(this);
        this.onWindowResize = this.onWindowResize.bind(this);
        this.podStats = this.podStats.bind(this);

        this.cardRef = React.createRef();

        onDownloadContainer = onDownloadContainer.bind(this);
        onDownloadContainerFinished = onDownloadContainerFinished.bind(this);

        window.addEventListener('resize', this.onWindowResize);
    }

    componentDidMount() {
        this.onWindowResize();
    }

    componentWillUnmount() {
        window.removeEventListener('resize', this.onWindowResize);
    }

    renderRow(containersStats, container, localImages) {
<<<<<<< HEAD
        const containerStats = containersStats[container.Id];
        const image = container.Image;
=======
        const containerStats = containersStats[container.Id + container.isSystem.toString()];
        const image = container.ImageName;
        const isToolboxContainer = container.Config?.Labels?.["com.github.containers.toolbox"] === "true";
        const isDistroboxContainer = container.Config?.Labels?.manager === "distrobox";
>>>>>>> e8eaecfb
        let localized_health = null;

        // this needs to get along with stub containers from image run dialog, where most properties don't exist yet
        // HACK: Podman renamed `Healthcheck` to `Health` randomly
        // https://github.com/containers/podman/commit/119973375
        const healthcheck = container.State?.Health?.Status ?? container.State?.Healthcheck?.Status; // not-covered: only on old version
        const status = container.State?.Status ?? ""; // not-covered: race condition

        let proc = "";
        let mem = "";
        if (this.props.cgroupVersion == 'v1' && status == 'running') { // not-covered: only on old version
            proc = <div><abbr title={_("not available")}>{_("n/a")}</abbr></div>;
            mem = <div><abbr title={_("not available")}>{_("n/a")}</abbr></div>;
        }
        if (containerStats && container.State === "running") {
            // console.log(containerStats);
            proc = utils.format_cpu_usage(containerStats);
            mem = utils.format_memory_and_limit(containerStats);
        }

        const info_block = (
            <div className="container-block">
<<<<<<< HEAD
                <span className="container-name">{container.Name}</span>
                <small>{image.includes("sha256:") ? utils.truncate_id(image) : image}</small>
=======
                <Flex alignItems={{ default: 'alignItemsCenter' }}>
                    <span className="container-name">{container.Name}</span>
                    {isToolboxContainer && <Badge className='ct-badge-toolbox'>toolbox</Badge>}
                    {isDistroboxContainer && <Badge className='ct-badge-distrobox'>distrobox</Badge>}
                </Flex>
                <small>{image}</small>
>>>>>>> e8eaecfb
                <small>{utils.quote_cmdline(container.Config?.Cmd)}</small>
            </div>
        );

        let containerStateClass = "ct-badge-container-" + status.toLowerCase();
        if (container.isDownloading)
            containerStateClass += " downloading";

        const containerState = status.charAt(0).toUpperCase() + status.slice(1);

        const state = [<Badge key={containerState} isRead className={containerStateClass}>{_(containerState)}</Badge>]; // States are defined in util.js
        if (healthcheck) {
            localized_health = localize_health(healthcheck);
            if (localized_health)
                state.push(<Badge key={healthcheck} isRead className={"ct-badge-container-" + healthcheck}>{localized_health}</Badge>);
        }

        const columns = [
            { title: info_block, sortKey: container.Name },
            { title: proc, props: { modifier: "nowrap" }, sortKey: containerState === "Running" ? containerStats?.CPU ?? -1 : -1 },
            { title: mem, props: { modifier: "nowrap" }, sortKey: containerStats?.MemUsage ?? -1 },
            { title: <LabelGroup isVertical>{state}</LabelGroup>, sortKey: containerState },
        ];

        if (!container.isDownloading) {
            columns.push({
                title: <ContainerActions container={container}
                                         healthcheck={healthcheck}
                                         onAddNotification={this.props.onAddNotification}
                                         localImages={localImages}
                                         updateContainer={this.props.updateContainer} />,
                props: { className: "pf-v5-c-table__action" }
            });
        }

        const tty = !!container.Config?.Tty;

        const tabs = [];
        if (container.State) {
            tabs.push({
                name: _("Details"),
                renderer: ContainerDetails,
                data: { container }
            });

            if (!container.isDownloading) {
                tabs.push({
                    name: _("Integration"),
                    renderer: ContainerIntegration,
                    data: { container, localImages }
                });
                tabs.push({
                    name: _("Logs"),
                    renderer: ContainerLogs,
                    data: { containerId: container.Id, containerStatus: container.State.Status, width: this.state.width, system: container.isSystem }
                });
                tabs.push({
                    name: _("Console"),
                    renderer: ContainerTerminal,
                    data: { containerId: container.Id, containerStatus: container.State.Status, width: this.state.width, system: container.isSystem, tty }
                });
            }
        }

        if (healthcheck) {
            tabs.push({
                name: _("Health check"),
                renderer: ContainerHealthLogs,
                data: { container, onAddNotification: this.props.onAddNotification, state: localized_health }
            });
        }

        return {
            expandedContent: <ListingPanel colSpan='4' tabRenderers={tabs} />,
            columns,
            initiallyExpanded: document.location.hash.substr(1) === container.Id,
            props: {
                key: container.Id,
                "data-row-id": container.Id,
                "data-started-at": container.StartedAt,
            },
        };
    }

    onWindowResize() {
        this.setState({ width: this.cardRef.current.clientWidth });
    }

    podStats(pod) {
        const { containersStats } = this.props;
        // when no containers exists pod.Containers is null
        if (!containersStats || !pod.Containers) {
            return null;
        }

        // As docker does not provide per pod memory/cpu statistics we do the following:
        // - don't add up CPU usage, instead display the highest found CPU usage of the containers in a pod
        // - add up memory usage so it displays the total memory of the pod.
        let cpu = 0;
        let mem = 0;
        for (const container of pod.Containers) {
            const containerStats = containersStats[container.Id];
            if (!containerStats)
                continue;

            if (containerStats.CPU != undefined) {
                const val = containerStats.CPU === 0 ? containerStats.CPU : containerStats.CPU.toFixed(2);
                if (val > cpu)
                    cpu = val;
            }
            if (containerStats.MemUsage != undefined)
                mem += containerStats.MemUsage;
        }

        return {
            cpu,
            mem,
        };
    }

    renderPodDetails(pod, podStatus) {
        const podStats = this.podStats(pod);
        const infraContainer = this.props.containers[pod.InfraId];
        const numPorts = Object.keys(infraContainer?.NetworkSettings?.Ports ?? {}).length;

        return (
            <>
                {podStats && podStatus === "Running" &&
                    <>
                        <Flex className='pod-stat' spaceItems={{ default: 'spaceItemsSm' }}>
                            <Tooltip content={_("CPU")}>
                                <MicrochipIcon />
                            </Tooltip>
                            <Text component={TextVariants.p} className="pf-v5-u-hidden-on-sm">{_("CPU")}</Text>
                            <Text component={TextVariants.p} className="pod-cpu">{podStats.cpu}%</Text>
                        </Flex>
                        <Flex className='pod-stat' spaceItems={{ default: 'spaceItemsSm' }}>
                            <Tooltip content={_("Memory")}>
                                <MemoryIcon />
                            </Tooltip>
                            <Text component={TextVariants.p} className="pf-v5-u-hidden-on-sm">{_("Memory")}</Text>
                            <Text component={TextVariants.p} className="pod-memory">{utils.format_memory_and_limit(podStats.mem) || "0 KB"}</Text>
                        </Flex>
                    </>
                }
                {infraContainer &&
                <>
                    {numPorts > 0 &&
                        <Tooltip content={_("Click to see published ports")}>
                            <Popover
                              enableFlip
                              bodyContent={renderContainerPublishedPorts(infraContainer.NetworkSettings.Ports)}
                            >
                                <Button size="sm" variant="link" className="pod-details-button pod-details-ports-btn"
                                        icon={<PortIcon className="pod-details-button-color" />}
                                >
                                    {numPorts}
                                    <Text component={TextVariants.p} className="pf-v5-u-hidden-on-sm">{_("ports")}</Text>
                                </Button>
                            </Popover>
                        </Tooltip>
                    }
                    {infraContainer.Mounts && infraContainer.Mounts.length !== 0 &&
                    <Tooltip content={_("Click to see volumes")}>
                        <Popover
                      enableFlip
                      bodyContent={renderContainerVolumes(infraContainer.Mounts)}
                        >
                            <Button size="sm" variant="link" className="pod-details-button pod-details-volumes-btn"
                            icon={<VolumeIcon className="pod-details-button-color" />}
                            >
                                {infraContainer.Mounts.length}
                                <Text component={TextVariants.p} className="pf-v5-u-hidden-on-sm">{_("volumes")}</Text>
                            </Button>
                        </Popover>
                    </Tooltip>
                    }
                </>
                }
            </>
        );
    }

    onOpenPruneUnusedContainersDialog = () => {
        this.setState({ showPruneUnusedContainersModal: true });
    };

    render() {
        const Dialogs = this.context;
        const columnTitles = [
            { title: _("Container"), transforms: [cellWidth(20)], sortable: true },
            { title: _("CPU"), sortable: true },
            { title: _("Memory"), sortable: true },
            { title: _("State"), sortable: true },
            ''
        ];
        const partitionedContainers = { 'no-pod': [] };
        let filtered = [];
        const unusedContainers = [];

        let emptyCaption = _("No containers");
        const emptyCaptionPod = _("No containers in this pod");
        if (this.props.containers === null)
            emptyCaption = _("Loading...");
        else if (this.props.textFilter.length > 0)
            emptyCaption = _("No containers that match the current filter");
        else if (this.props.filter == "running")
            emptyCaption = _("No running containers");

        if (this.props.containers !== null) {
            filtered = Object.keys(this.props.containers).filter(id => !(this.props.filter == "running") || ["running", "restarting"].includes(this.props.containers[id].State));

            // if (this.props.userServiceAvailable && this.props.systemServiceAvailable && this.props.ownerFilter !== "all") {
            //     filtered = filtered.filter(id => {
            //         if (this.props.ownerFilter === "system" && !this.props.containers[id].isSystem)
            //             return false;
            //         if (this.props.ownerFilter !== "system" && this.props.containers[id].isSystem)
            //             return false;
            //         return true;
            //     });
            // }

            // if (this.props.textFilter.length > 0) {
            //     const lcf = this.props.textFilter.toLowerCase();
            //     filtered = filtered.filter(id => this.props.containers[id].Name.toLowerCase().indexOf(lcf) >= 0 ||
            //         (this.props.containers[id].Pod &&
            //          this.props.pods[this.props.containers[id].Pod + this.props.containers[id].isSystem.toString()].Name.toLowerCase().indexOf(lcf) >= 0) ||
            //         this.props.containers[id].ImageName.toLowerCase().indexOf(lcf) >= 0
            //     );
            // }

            // Remove infra containers
            filtered = filtered.filter(id => !this.props.containers[id].IsInfra);

            filtered.sort((a, b) => {
                // Show unhealthy containers first
                if (this.props.containers[a] && this.props.containers[b]) {
                    const a_health = this.props.containers[a].State.Health || this.props.containers[a].State.Healthcheck; // not-covered: only on old version
                    const b_health = this.props.containers[b].State.Health || this.props.containers[b].State.Healthcheck; // not-covered: only on old version
                    if (a_health && b_health && a_health.Status !== b_health.Status) {
                        if (a_health.Status === "unhealthy")
                            return -1;
                        if (b_health.Status === "unhealthy")
                            return 1;
                    }
                }
                return this.props.containers[a].Name > this.props.containers[b].Name ? 1 : -1;
            });

            Object.keys(this.props.pods || {}).forEach(pod => { partitionedContainers[pod] = [] });

            filtered.forEach(id => {
                const container = this.props.containers[id];
                if (container)
                    (partitionedContainers[container.Pod ? (container.Pod) : 'no-pod'] || []).push(container);
            });

            // Append downloading containers
            this.state.downloadingContainers.forEach(cont => {
                partitionedContainers['no-pod'].push(cont);
            });

            // Apply filters to pods
            // Object.keys(partitionedContainers).forEach(section => {
            //     const lcf = this.props.textFilter.toLowerCase();
            //     if (section != "no-pod") {
            //         const pod = this.props.pods[section];
            //         if ((this.props.filter == "running" && pod.Status != "Running") ||
            //             // If nor the pod name nor any container inside the pod fit the filter, hide the whole pod
            //             (!partitionedContainers[section].length && pod.Name.toLowerCase().indexOf(lcf) < 0) ||
            //             ((this.props.userServiceAvailable && this.props.systemServiceAvailable && this.props.ownerFilter !== "all") &&
            //              ((this.props.ownerFilter === "system" && !pod.isSystem) ||
            //                 (this.props.ownerFilter !== "system" && pod.isSystem))))
            //             delete partitionedContainers[section];
            //     }
            // });
            // If there are pods to show and the generic container list is empty don't show it at all
            if (Object.keys(partitionedContainers).length > 1 && !partitionedContainers["no-pod"].length)
                delete partitionedContainers["no-pod"];

            const prune_states = ["created", "configured", "stopped", "exited"];
            for (const containerid of Object.keys(this.props.containers)) {
                const container = this.props.containers[containerid];
                // Ignore pods and running containers
                if (!prune_states.includes(container.State))
                    continue;

                unusedContainers.push({
                    id: container.Id,
                    name: container.Name,
                    created: container.Created,
                });
            }
        }

        // Convert to the search result output
        let localImages = null;
        if (this.props.images) {
            localImages = Object.keys(this.props.images).reduce((images, id) => {
                const img = this.props.images[id];
                if (img.RepoTags && img.RepoTags.length > 0) {
                    img.Index = img.RepoTags[0].split('/')[0];
                    img.Name = img.RepoTags[0];
                    img.toString = function imgToString() { return this.Name };
                    images.push(img);
                }
                return images;
            }, []);
        }

        const createContainer = (inPod) => {
            if (localImages)
                Dialogs.show(
                    <utils.DockerInfoContext.Consumer>
                        {(dockerInfo) => (
                            <DialogsContext.Consumer>
                                {(Dialogs) => (
                                    <ImageRunModal user={this.props.user}
                                                              localImages={localImages}
                                                              pod={inPod}
                                                              systemServiceAvailable={this.props.systemServiceAvailable}
                                                              userServiceAvailable={this.props.userServiceAvailable}
                                                              onAddNotification={this.props.onAddNotification}
                                                              dockerInfo={dockerInfo}
                                                              dialogs={Dialogs} />
                                )}
                            </DialogsContext.Consumer>
                        )}
                    </utils.DockerInfoContext.Consumer>);
        };

        // const createPod = () => {
        //     Dialogs.show(<PodCreateModal
        //         systemServiceAvailable={this.props.systemServiceAvailable}
        //         userServiceAvailable={this.props.userServiceAvailable}
        //         user={this.props.user}
        //         onAddNotification={this.props.onAddNotification} />);
        // };

        const filterRunning = (
            <Toolbar>
                <ToolbarContent className="containers-containers-toolbarcontent">
                    <ToolbarItem variant="label" htmlFor="containers-containers-filter">
                        {_("Show")}
                    </ToolbarItem>
                    <ToolbarItem>
                        <FormSelect id="containers-containers-filter" value={this.props.filter} onChange={(_, value) => this.props.handleFilterChange(value)}>
                            <FormSelectOption value='all' label={_("All")} />
                            <FormSelectOption value='running' label={_("Only running")} />
                        </FormSelect>
                    </ToolbarItem>
                    <Divider orientation={{ default: "vertical" }} />
                    {/* <ToolbarItem>
                        <Button variant="secondary" key="create-new-pod-action"
                                id="containers-containers-create-pod-btn"
                                onClick={() => createPod()}>
                            {_("Create pod")}
                        </Button>
                    </ToolbarItem> */}
                    <ToolbarItem>
                        <Button variant="primary" key="get-new-image-action"
                                id="containers-containers-create-container-btn"
                                isDisabled={localImages === null}
                                onClick={() => createContainer(null)}>
                            {_("Create container")}
                        </Button>
                    </ToolbarItem>
                    <ToolbarItem>
                        <ContainerOverActions unusedContainers={unusedContainers} handlePruneUnusedContainers={this.onOpenPruneUnusedContainersDialog} />
                    </ToolbarItem>
                </ToolbarContent>
            </Toolbar>
        );

        const sortRows = (rows, direction, idx) => {
            // CPU / Memory /States
            const isNumeric = idx == 2 || idx == 3 || idx == 4;
            const stateOrderMapping = {};
            utils.states.forEach((elem, index) => {
                stateOrderMapping[elem] = index;
            });
            const sortedRows = rows.sort((a, b) => {
                let aitem = a.columns[idx].sortKey ?? a.columns[idx].title;
                let bitem = b.columns[idx].sortKey ?? b.columns[idx].title;
                // Sort the states based on the order defined in utils. so Running first.
                if (idx === 4) {
                    aitem = stateOrderMapping[aitem];
                    bitem = stateOrderMapping[bitem];
                }
                if (isNumeric) {
                    return bitem - aitem;
                } else {
                    return aitem.localeCompare(bitem);
                }
            });
            return direction === SortByDirection.asc ? sortedRows : sortedRows.reverse();
        };

        const card = (
            <Card id="containers-containers" className="containers-containers" isClickable isSelectable>
                <CardHeader actions={{ actions: filterRunning }}>
                    <CardTitle><Text component={TextVariants.h2}>{_("Containers")}</Text></CardTitle>
                </CardHeader>
                <CardBody>
                    <Flex direction={{ default: 'column' }}>
                        {(this.props.containers === null)
                            ? <ListingTable variant='compact'
                                            aria-label={_("Containers")}
                                            emptyCaption={emptyCaption}
                                            columns={columnTitles}
                                            sortMethod={sortRows}
                                            rows={[]}
                                            sortBy={{ index: 0, direction: SortByDirection.asc }} />
                            : Object.keys(partitionedContainers)
                                    .map(section => {
                                        const tableProps = {};
                                        const rows = partitionedContainers[section].map(container => {
                                            return this.renderRow(this.props.containersStats, container,
                                                                  localImages);
                                        });
                                        let caption;
                                        let podStatus;
                                        if (section !== 'no-pod') {
                                            const pod = this.props.pods[section];
                                            tableProps['aria-label'] = cockpit.format("Containers of pod $0", pod.Name);
                                            podStatus = pod.Status;
                                            caption = pod.Name;
                                        } else {
                                            tableProps['aria-label'] = _("Containers");
                                        }

                                        const actions = caption && (
                                            <>
                                                <Badge isRead className={"ct-badge-pod-" + podStatus.toLowerCase()}>{_(podStatus)}</Badge>
                                                <Button variant="secondary"
                                                        className="create-container-in-pod"
                                                        isDisabled={localImages === null}
                                                        onClick={() => createContainer(this.props.pods[section])}>
                                                    {_("Create container in pod")}
                                                </Button>
                                                <PodActions onAddNotification={this.props.onAddNotification} pod={this.props.pods[section]} />
                                            </>
                                        );
                                        return (
                                            <Card key={'table-' + section}
                                             id={'table-' + (section == "no-pod" ? section : this.props.pods[section].Name)}
                                             isPlain={section == "no-pod"}
                                             isFlat={section != "no-pod"}
                                             className="container-pod"
                                             isClickable
                                             isSelectable>
                                                {caption && <CardHeader actions={{ actions, className: "panel-actions" }}>
                                                    <CardTitle>
                                                        <Flex justifyContent={{ default: 'justifyContentFlexStart' }}>
                                                            <h3 className='pod-name'>{caption}</h3>
                                                            <span>{_("pod group")}</span>
                                                            {this.renderPodDetails(this.props.pods[section], podStatus)}
                                                        </Flex>
                                                    </CardTitle>
                                                </CardHeader>}
                                                <ListingTable variant='compact'
                                                          emptyCaption={section == "no-pod" ? emptyCaption : emptyCaptionPod}
                                                          columns={columnTitles}
                                                          sortMethod={sortRows}
                                                          rows={rows}
                                                          {...tableProps} />
                                            </Card>
                                        );
                                    })}
                    </Flex>
                    {this.state.showPruneUnusedContainersModal &&
                    <PruneUnusedContainersModal
                      close={() => this.setState({ showPruneUnusedContainersModal: false })}
                      unusedContainers={unusedContainers}
                      onAddNotification={this.props.onAddNotification}
                      userSystemServiceAvailable={this.props.userServiceAvailable && this.props.systemServiceAvailable}
                      user={this.props.user} /> }
                </CardBody>
            </Card>
        );

        return <div ref={this.cardRef}>{card}</div>;
    }
}

export default Containers;<|MERGE_RESOLUTION|>--- conflicted
+++ resolved
@@ -363,15 +363,10 @@
     }
 
     renderRow(containersStats, container, localImages) {
-<<<<<<< HEAD
         const containerStats = containersStats[container.Id];
-        const image = container.Image;
-=======
-        const containerStats = containersStats[container.Id + container.isSystem.toString()];
-        const image = container.ImageName;
+        const image = container.Config.Image;
         const isToolboxContainer = container.Config?.Labels?.["com.github.containers.toolbox"] === "true";
         const isDistroboxContainer = container.Config?.Labels?.manager === "distrobox";
->>>>>>> e8eaecfb
         let localized_health = null;
 
         // this needs to get along with stub containers from image run dialog, where most properties don't exist yet
@@ -394,17 +389,12 @@
 
         const info_block = (
             <div className="container-block">
-<<<<<<< HEAD
-                <span className="container-name">{container.Name}</span>
-                <small>{image.includes("sha256:") ? utils.truncate_id(image) : image}</small>
-=======
                 <Flex alignItems={{ default: 'alignItemsCenter' }}>
                     <span className="container-name">{container.Name}</span>
                     {isToolboxContainer && <Badge className='ct-badge-toolbox'>toolbox</Badge>}
                     {isDistroboxContainer && <Badge className='ct-badge-distrobox'>distrobox</Badge>}
                 </Flex>
-                <small>{image}</small>
->>>>>>> e8eaecfb
+                <small>{image.includes("sha256:") ? utils.truncate_id(image) : image}</small>
                 <small>{utils.quote_cmdline(container.Config?.Cmd)}</small>
             </div>
         );
