import React from 'react';
import { Badge } from "@patternfly/react-core/dist/esm/components/Badge";
import { Button } from "@patternfly/react-core/dist/esm/components/Button";
import { Card, CardBody, CardHeader, CardTitle } from "@patternfly/react-core/dist/esm/components/Card";
import { Divider } from "@patternfly/react-core/dist/esm/components/Divider";
import { DropdownItem } from '@patternfly/react-core/dist/esm/components/Dropdown/index.js';
import { Flex } from "@patternfly/react-core/dist/esm/layouts/Flex";
import { Popover } from "@patternfly/react-core/dist/esm/components/Popover";
import { LabelGroup } from "@patternfly/react-core/dist/esm/components/Label";
import { Text, TextVariants } from "@patternfly/react-core/dist/esm/components/Text";
import { FormSelect, FormSelectOption } from "@patternfly/react-core/dist/esm/components/FormSelect";
import { Tooltip } from "@patternfly/react-core/dist/esm/components/Tooltip";
import { Toolbar, ToolbarContent, ToolbarItem } from "@patternfly/react-core/dist/esm/components/Toolbar";
import { cellWidth, SortByDirection } from '@patternfly/react-table';
import { MicrochipIcon, MemoryIcon, PortIcon, VolumeIcon, } from '@patternfly/react-icons';

import cockpit from 'cockpit';
import { ListingTable } from "cockpit-components-table.jsx";
import { ListingPanel } from 'cockpit-components-listing-panel.jsx';
import ContainerDetails from './ContainerDetails.jsx';
import ContainerIntegration, { renderContainerPublishedPorts, renderContainerVolumes } from './ContainerIntegration.jsx';
import ContainerTerminal from './ContainerTerminal.jsx';
import ContainerLogs from './ContainerLogs.jsx';
import ContainerHealthLogs from './ContainerHealthLogs.jsx';
import ContainerDeleteModal from './ContainerDeleteModal.jsx';
import ForceRemoveModal from './ForceRemoveModal.jsx';
import * as utils from './util.js';
import * as client from './client.js';
import ContainerCommitModal from './ContainerCommitModal.jsx';
import ContainerRenameModal from './ContainerRenameModal.jsx';
import { useDialogs, DialogsContext } from "dialogs.jsx";

import './Containers.scss';
import '@patternfly/patternfly/utilities/Accessibility/accessibility.css';
import { ImageRunModal } from './ImageRunModal.jsx';
import { PodActions } from './PodActions.jsx';
// import { PodCreateModal } from './PodCreateModal.jsx';
import PruneUnusedContainersModal from './PruneUnusedContainersModal.jsx';

import { KebabDropdown } from "cockpit-components-dropdown.jsx";

const _ = cockpit.gettext;

const ContainerActions = ({ container, healthcheck, onAddNotification, localImages, updateContainer }) => {
    const Dialogs = useDialogs();
<<<<<<< HEAD
    const { version } = utils.useDockerInfo();
    const [isActionsKebabOpen, setActionsKebabOpen] = useState(false);
=======
    const { version } = utils.usePodmanInfo();
>>>>>>> f2145f14
    const isRunning = container.State.Status == "running";
    const isPaused = container.State.Status === "paused";

    const deleteContainer = (event) => {
        if (container.State.Status == "running") {
            const handleForceRemoveContainer = () => {
                const id = container ? container.Id : "";

                return client.delContainer(true, id, true)
                        .catch(ex => {
                            const error = cockpit.format(_("Failed to force remove container $0"), container.Name); // not-covered: OS error
                            onAddNotification({ type: 'danger', error, errorDetail: ex.message });
                            throw ex;
                        })
                        .finally(() => {
                            Dialogs.close();
                        });
            };

            Dialogs.show(<ForceRemoveModal name={container.Name}
                                           handleForceRemove={handleForceRemoveContainer}
                                           reason={_("Deleting a running container will erase all data in it.")} />);
        } else {
            Dialogs.show(<ContainerDeleteModal containerWillDelete={container}
                                               onAddNotification={onAddNotification} />);
        }
    };

    const stopContainer = (force) => {
        const args = {};

        if (force)
            args.t = 0;
        client.postContainer(true, "stop", container.Id, args)
                .catch(ex => {
                    const error = cockpit.format(_("Failed to stop container $0"), container.Name); // not-covered: OS error
                    onAddNotification({ type: 'danger', error, errorDetail: ex.message });
                });
    };

    const startContainer = () => {
<<<<<<< HEAD
        setActionsKebabOpen(false);

        client.postContainer(true, "start", container.Id, {})
=======
        client.postContainer(container.isSystem, "start", container.Id, {})
>>>>>>> f2145f14
                .catch(ex => {
                    const error = cockpit.format(_("Failed to start container $0"), container.Name); // not-covered: OS error
                    onAddNotification({ type: 'danger', error, errorDetail: ex.message });
                });
    };

    const resumeContainer = () => {
<<<<<<< HEAD
        setActionsKebabOpen(false);

        client.postContainer(true, "unpause", container.Id, {})
=======
        client.postContainer(container.isSystem, "unpause", container.Id, {})
>>>>>>> f2145f14
                .catch(ex => {
                    const error = cockpit.format(_("Failed to resume container $0"), container.Name); // not-covered: OS error
                    onAddNotification({ type: 'danger', error, errorDetail: ex.message });
                });
    };

    const pauseContainer = () => {
<<<<<<< HEAD
        setActionsKebabOpen(false);

        client.postContainer(true, "pause", container.Id, {})
=======
        client.postContainer(container.isSystem, "pause", container.Id, {})
>>>>>>> f2145f14
                .catch(ex => {
                    const error = cockpit.format(_("Failed to pause container $0"), container.Name); // not-covered: OS error
                    onAddNotification({ type: 'danger', error, errorDetail: ex.message });
                });
    };

    const commitContainer = () => {
        Dialogs.show(<ContainerCommitModal container={container}
                                           localImages={localImages} />);
    };

<<<<<<< HEAD
    // const runHealthcheck = () => {
    //     setActionsKebabOpen(false);

    //     client.runHealthcheck(container.isSystem, container.Id)
    //             .catch(ex => {
    //                 const error = cockpit.format(_("Failed to run health check on container $0"), container.Name); // not-covered: OS error
    //                 onAddNotification({ type: 'danger', error, errorDetail: ex.message });
    //             });
    // };
=======
    const runHealthcheck = () => {
        client.runHealthcheck(container.isSystem, container.Id)
                .catch(ex => {
                    const error = cockpit.format(_("Failed to run health check on container $0"), container.Name); // not-covered: OS error
                    onAddNotification({ type: 'danger', error, errorDetail: ex.message });
                });
    };
>>>>>>> f2145f14

    const restartContainer = (force) => {
        const args = {};

        if (force)
            args.t = 0;
        client.postContainer(true, "restart", container.Id, args)
                .catch(ex => {
                    const error = cockpit.format(_("Failed to restart container $0"), container.Name); // not-covered: OS error
                    onAddNotification({ type: 'danger', error, errorDetail: ex.message });
                });
    };

    const renameContainer = () => {
        if (container.State.Status !== "running" ||
            version.localeCompare("3.0.1", undefined, { numeric: true, sensitivity: 'base' }) >= 0) {
            Dialogs.show(<ContainerRenameModal container={container}
                                               updateContainer={updateContainer} />);
        }
    };

<<<<<<< HEAD
=======
    const checkpointContainer = () => {
        Dialogs.show(<ContainerCheckpointModal containerWillCheckpoint={container}
                                               onAddNotification={onAddNotification} />);
    };

    const restoreContainer = () => {
        Dialogs.show(<ContainerRestoreModal containerWillRestore={container}
                                            onAddNotification={onAddNotification} />);
    };

>>>>>>> f2145f14
    const addRenameAction = () => {
        actions.push(
            <DropdownItem key="rename"
                        onClick={() => renameContainer()}>
                {_("Rename")}
            </DropdownItem>
        );
    };

    const actions = [];
    if (isRunning || isPaused) {
        actions.push(
            <DropdownItem key="stop"
                          onClick={() => stopContainer()}>
                {_("Stop")}
            </DropdownItem>,
            <DropdownItem key="force-stop"
                          onClick={() => stopContainer(true)}>
                {_("Force stop")}
            </DropdownItem>,
            <DropdownItem key="restart"
                          onClick={() => restartContainer()}>
                {_("Restart")}
            </DropdownItem>,
            <DropdownItem key="force-restart"
                          onClick={() => restartContainer(true)}>
                {_("Force restart")}
            </DropdownItem>
        );

        if (!isPaused) {
            actions.push(
                <DropdownItem key="pause"
                          onClick={() => pauseContainer()}>
                    {_("Pause")}
                </DropdownItem>
            );
        } else {
            actions.push(
                <DropdownItem key="resume"
                          onClick={() => resumeContainer()}>
                    {_("Resume")}
                </DropdownItem>
            );
        }
<<<<<<< HEAD
=======

        if (container.isSystem && !isPaused) {
            actions.push(
                <Divider key="separator-0" />,
                <DropdownItem key="checkpoint"
                              onClick={() => checkpointContainer()}>
                    {_("Checkpoint")}
                </DropdownItem>
            );
        }
>>>>>>> f2145f14
    }

    if (!isRunning && !isPaused) {
        actions.push(
            <DropdownItem key="start"
                          onClick={() => startContainer()}>
                {_("Start")}
            </DropdownItem>
        );
        actions.push(<DropdownSeparator key="separator-1" />);
        if (version.localeCompare("3", undefined, { numeric: true, sensitivity: 'base' }) >= 0) {
            addRenameAction();
        }
<<<<<<< HEAD
=======
        if (container.isSystem && container.State?.CheckpointPath) {
            actions.push(
                <Divider key="separator-0" />,
                <DropdownItem key="restore"
                              onClick={() => restoreContainer()}>
                    {_("Restore")}
                </DropdownItem>
            );
        }
>>>>>>> f2145f14
    } else { // running or paused
        actions.push(<DropdownSeparator key="separator-1" />);
        if (version.localeCompare("3.0.1", undefined, { numeric: true, sensitivity: 'base' }) >= 0) {
            addRenameAction();
        }
    }

<<<<<<< HEAD
=======
    actions.push(<Divider key="separator-1" />);
>>>>>>> f2145f14
    actions.push(
        <DropdownItem key="commit"
                      onClick={() => commitContainer()}>
            {_("Commit")}
        </DropdownItem>
    );

<<<<<<< HEAD
    actions.push(<DropdownSeparator key="separator-2" />);
=======
    if (isRunning && healthcheck !== "") {
        actions.push(<Divider key="separator-1-1" />);
        actions.push(
            <DropdownItem key="healthcheck"
                          onClick={() => runHealthcheck()}>
                {_("Run health check")}
            </DropdownItem>
        );
    }

    actions.push(<Divider key="separator-2" />);
>>>>>>> f2145f14
    actions.push(
        <DropdownItem key="delete"
                      className="pf-m-danger"
                      onClick={deleteContainer}>
            {_("Delete")}
        </DropdownItem>
    );

    return <KebabDropdown position="right" dropdownItems={actions} />;
};

export let onDownloadContainer = function funcOnDownloadContainer(container) {
    this.setState(prevState => ({
        downloadingContainers: [...prevState.downloadingContainers, container]
    }));
};

export let onDownloadContainerFinished = function funcOnDownloadContainerFinished(container) {
    this.setState(prevState => ({
        downloadingContainers: prevState.downloadingContainers.filter(entry => entry.name !== container.name),
    }));
};

const localize_health = (state) => {
    if (state === "healthy")
        return _("Healthy");
    else if (state === "unhealthy")
        return _("Unhealthy");
    else if (state === "starting")
        return _("Checking health");
    else
        console.error("Unexpected health check status", state);
    return null;
};

const ContainerOverActions = ({ handlePruneUnusedContainers, unusedContainers }) => {
    const actions = [
        <DropdownItem key="prune-unused-containers"
                            id="prune-unused-containers-button"
                            component="button"
                            className="pf-m-danger btn-delete"
                            onClick={() => handlePruneUnusedContainers()}
                            isDisabled={unusedContainers.length === 0}>
            {_("Prune unused containers")}
        </DropdownItem>,
    ];

    return <KebabDropdown toggleButtonId="containers-actions-dropdown" position="right" dropdownItems={actions} />;
};

class Containers extends React.Component {
    static contextType = DialogsContext;

    constructor(props) {
        super(props);
        this.state = {
            width: 0,
            downloadingContainers: [],
            showPruneUnusedContainersModal: false,
        };
        this.renderRow = this.renderRow.bind(this);
        this.onWindowResize = this.onWindowResize.bind(this);
        this.podStats = this.podStats.bind(this);

        this.cardRef = React.createRef();

        onDownloadContainer = onDownloadContainer.bind(this);
        onDownloadContainerFinished = onDownloadContainerFinished.bind(this);

        window.addEventListener('resize', this.onWindowResize);
    }

    componentDidMount() {
        this.onWindowResize();
    }

    componentWillUnmount() {
        window.removeEventListener('resize', this.onWindowResize);
    }

    renderRow(containersStats, container, localImages) {
        const containerStats = containersStats[container.Id];
        const image = container.Config.Image;
        const isToolboxContainer = container.Config?.Labels?.["com.github.containers.toolbox"] === "true";
        const isDistroboxContainer = container.Config?.Labels?.manager === "distrobox";
        let localized_health = null;

        // this needs to get along with stub containers from image run dialog, where most properties don't exist yet
        // HACK: Podman renamed `Healthcheck` to `Health` randomly
        // https://github.com/containers/podman/commit/119973375
        const healthcheck = container.State?.Health?.Status ?? container.State?.Healthcheck?.Status; // not-covered: only on old version
        const status = container.State?.Status ?? ""; // not-covered: race condition

        let proc = "";
        let mem = "";
        if (this.props.cgroupVersion == 'v1' && status == 'running') { // not-covered: only on old version
            proc = <div><abbr title={_("not available")}>{_("n/a")}</abbr></div>;
            mem = <div><abbr title={_("not available")}>{_("n/a")}</abbr></div>;
        }
        if (containerStats && container.State === "running") {
            // console.log(containerStats);
            proc = utils.format_cpu_usage(containerStats);
            mem = utils.format_memory_and_limit(containerStats);
        }

        const info_block = (
            <div className="container-block">
                <Flex alignItems={{ default: 'alignItemsCenter' }}>
                    <span className="container-name">{container.Name}</span>
                    {isToolboxContainer && <Badge className='ct-badge-toolbox'>toolbox</Badge>}
                    {isDistroboxContainer && <Badge className='ct-badge-distrobox'>distrobox</Badge>}
                </Flex>
                <small>{image.includes("sha256:") ? utils.truncate_id(image) : image}</small>
                <small>{utils.quote_cmdline(container.Config?.Cmd)}</small>
            </div>
        );

        let containerStateClass = "ct-badge-container-" + status.toLowerCase();
        if (container.isDownloading)
            containerStateClass += " downloading";

        const containerState = status.charAt(0).toUpperCase() + status.slice(1);

        const state = [<Badge key={containerState} isRead className={containerStateClass}>{_(containerState)}</Badge>]; // States are defined in util.js
        if (healthcheck) {
            localized_health = localize_health(healthcheck);
            if (localized_health)
                state.push(<Badge key={healthcheck} isRead className={"ct-badge-container-" + healthcheck}>{localized_health}</Badge>);
        }

        const columns = [
            { title: info_block, sortKey: container.Name },
            { title: proc, props: { modifier: "nowrap" }, sortKey: containerState === "Running" ? containerStats?.CPU ?? -1 : -1 },
            { title: mem, props: { modifier: "nowrap" }, sortKey: containerStats?.MemUsage ?? -1 },
            { title: <LabelGroup isVertical>{state}</LabelGroup>, sortKey: containerState },
        ];

        if (!container.isDownloading) {
            columns.push({
                title: <ContainerActions container={container}
                                         healthcheck={healthcheck}
                                         onAddNotification={this.props.onAddNotification}
                                         localImages={localImages}
                                         updateContainer={this.props.updateContainer} />,
                props: { className: "pf-v5-c-table__action" }
            });
        }

        const tty = !!container.Config?.Tty;

        const tabs = [];
        if (container.State) {
            tabs.push({
                name: _("Details"),
                renderer: ContainerDetails,
                data: { container }
            });

            if (!container.isDownloading) {
                tabs.push({
                    name: _("Integration"),
                    renderer: ContainerIntegration,
                    data: { container, localImages }
                });
                tabs.push({
                    name: _("Logs"),
                    renderer: ContainerLogs,
                    data: { containerId: container.Id, containerStatus: container.State.Status, width: this.state.width, system: container.isSystem }
                });
                tabs.push({
                    name: _("Console"),
                    renderer: ContainerTerminal,
                    data: { containerId: container.Id, containerStatus: container.State.Status, width: this.state.width, system: container.isSystem, tty }
                });
            }
        }

        if (healthcheck) {
            tabs.push({
                name: _("Health check"),
                renderer: ContainerHealthLogs,
                data: { container, onAddNotification: this.props.onAddNotification, state: localized_health }
            });
        }

        return {
            expandedContent: <ListingPanel colSpan='4' tabRenderers={tabs} />,
            columns,
            initiallyExpanded: document.location.hash.substr(1) === container.Id,
            props: {
                key: container.Id,
                "data-row-id": container.Id,
                "data-started-at": container.StartedAt,
            },
        };
    }

    onWindowResize() {
        this.setState({ width: this.cardRef.current.clientWidth });
    }

    podStats(pod) {
        const { containersStats } = this.props;
        // when no containers exists pod.Containers is null
        if (!containersStats || !pod.Containers) {
            return null;
        }

        // As docker does not provide per pod memory/cpu statistics we do the following:
        // - don't add up CPU usage, instead display the highest found CPU usage of the containers in a pod
        // - add up memory usage so it displays the total memory of the pod.
        let cpu = 0;
        let mem = 0;
        for (const container of pod.Containers) {
            const containerStats = containersStats[container.Id];
            if (!containerStats)
                continue;

            if (containerStats.CPU != undefined) {
                const val = containerStats.CPU === 0 ? containerStats.CPU : containerStats.CPU.toFixed(2);
                if (val > cpu)
                    cpu = val;
            }
            if (containerStats.MemUsage != undefined)
                mem += containerStats.MemUsage;
        }

        return {
            cpu,
            mem,
        };
    }

    renderPodDetails(pod, podStatus) {
        const podStats = this.podStats(pod);
        const infraContainer = this.props.containers[pod.InfraId];
        const numPorts = Object.keys(infraContainer?.NetworkSettings?.Ports ?? {}).length;

        return (
            <>
                {podStats && podStatus === "Running" &&
                    <>
                        <Flex className='pod-stat' spaceItems={{ default: 'spaceItemsSm' }}>
                            <Tooltip content={_("CPU")}>
                                <MicrochipIcon />
                            </Tooltip>
                            <Text component={TextVariants.p} className="pf-v5-u-hidden-on-sm">{_("CPU")}</Text>
                            <Text component={TextVariants.p} className="pod-cpu">{podStats.cpu}%</Text>
                        </Flex>
                        <Flex className='pod-stat' spaceItems={{ default: 'spaceItemsSm' }}>
                            <Tooltip content={_("Memory")}>
                                <MemoryIcon />
                            </Tooltip>
                            <Text component={TextVariants.p} className="pf-v5-u-hidden-on-sm">{_("Memory")}</Text>
                            <Text component={TextVariants.p} className="pod-memory">{utils.format_memory_and_limit(podStats.mem) || "0 KB"}</Text>
                        </Flex>
                    </>
                }
                {infraContainer &&
                <>
                    {numPorts > 0 &&
                        <Tooltip content={_("Click to see published ports")}>
                            <Popover
                              enableFlip
                              bodyContent={renderContainerPublishedPorts(infraContainer.NetworkSettings.Ports)}
                            >
                                <Button size="sm" variant="link" className="pod-details-button pod-details-ports-btn"
                                        icon={<PortIcon className="pod-details-button-color" />}
                                >
                                    {numPorts}
                                    <Text component={TextVariants.p} className="pf-v5-u-hidden-on-sm">{_("ports")}</Text>
                                </Button>
                            </Popover>
                        </Tooltip>
                    }
                    {infraContainer.Mounts && infraContainer.Mounts.length !== 0 &&
                    <Tooltip content={_("Click to see volumes")}>
                        <Popover
                      enableFlip
                      bodyContent={renderContainerVolumes(infraContainer.Mounts)}
                        >
                            <Button size="sm" variant="link" className="pod-details-button pod-details-volumes-btn"
                            icon={<VolumeIcon className="pod-details-button-color" />}
                            >
                                {infraContainer.Mounts.length}
                                <Text component={TextVariants.p} className="pf-v5-u-hidden-on-sm">{_("volumes")}</Text>
                            </Button>
                        </Popover>
                    </Tooltip>
                    }
                </>
                }
            </>
        );
    }

    onOpenPruneUnusedContainersDialog = () => {
        this.setState({ showPruneUnusedContainersModal: true });
    };

    render() {
        const Dialogs = this.context;
        const columnTitles = [
            { title: _("Container"), transforms: [cellWidth(20)], sortable: true },
            { title: _("CPU"), sortable: true },
            { title: _("Memory"), sortable: true },
            { title: _("State"), sortable: true },
            ''
        ];
        const partitionedContainers = { 'no-pod': [] };
        let filtered = [];
        const unusedContainers = [];

        let emptyCaption = _("No containers");
        const emptyCaptionPod = _("No containers in this pod");
        if (this.props.containers === null)
            emptyCaption = _("Loading...");
        else if (this.props.textFilter.length > 0)
            emptyCaption = _("No containers that match the current filter");
        else if (this.props.filter == "running")
            emptyCaption = _("No running containers");

        if (this.props.containers !== null) {
            filtered = Object.keys(this.props.containers).filter(id => !(this.props.filter == "running") || ["running", "restarting"].includes(this.props.containers[id].State));

            // if (this.props.userServiceAvailable && this.props.systemServiceAvailable && this.props.ownerFilter !== "all") {
            //     filtered = filtered.filter(id => {
            //         if (this.props.ownerFilter === "system" && !this.props.containers[id].isSystem)
            //             return false;
            //         if (this.props.ownerFilter !== "system" && this.props.containers[id].isSystem)
            //             return false;
            //         return true;
            //     });
            // }

            // if (this.props.textFilter.length > 0) {
            //     const lcf = this.props.textFilter.toLowerCase();
            //     filtered = filtered.filter(id => this.props.containers[id].Name.toLowerCase().indexOf(lcf) >= 0 ||
            //         (this.props.containers[id].Pod &&
            //          this.props.pods[this.props.containers[id].Pod + this.props.containers[id].isSystem.toString()].Name.toLowerCase().indexOf(lcf) >= 0) ||
            //         this.props.containers[id].ImageName.toLowerCase().indexOf(lcf) >= 0
            //     );
            // }

            // Remove infra containers
            filtered = filtered.filter(id => !this.props.containers[id].IsInfra);

            const getHealth = id => {
                const state = this.props.containers[id]?.State;
                return state?.Health?.Status || state?.Healthcheck?.Status;
            };

            filtered.sort((a, b) => {
                // Show unhealthy containers first
<<<<<<< HEAD
                if (this.props.containers[a] && this.props.containers[b]) {
                    const a_health = this.props.containers[a].State.Health || this.props.containers[a].State.Healthcheck; // not-covered: only on old version
                    const b_health = this.props.containers[b].State.Health || this.props.containers[b].State.Healthcheck; // not-covered: only on old version
                    if (a_health && b_health && a_health.Status !== b_health.Status) {
                        if (a_health.Status === "unhealthy")
                            return -1;
                        if (b_health.Status === "unhealthy")
                            return 1;
                    }
=======
                const a_health = getHealth(a);
                const b_health = getHealth(b);
                if (a_health !== b_health) {
                    if (a_health === "unhealthy")
                        return -1;
                    if (b_health === "unhealthy")
                        return 1;
>>>>>>> f2145f14
                }
                return this.props.containers[a].Name > this.props.containers[b].Name ? 1 : -1;
            });

            Object.keys(this.props.pods || {}).forEach(pod => { partitionedContainers[pod] = [] });

            filtered.forEach(id => {
                const container = this.props.containers[id];
                if (container)
                    (partitionedContainers[container.Pod ? (container.Pod) : 'no-pod'] || []).push(container);
            });

            // Append downloading containers
            this.state.downloadingContainers.forEach(cont => {
                partitionedContainers['no-pod'].push(cont);
            });

            // Apply filters to pods
            // Object.keys(partitionedContainers).forEach(section => {
            //     const lcf = this.props.textFilter.toLowerCase();
            //     if (section != "no-pod") {
            //         const pod = this.props.pods[section];
            //         if ((this.props.filter == "running" && pod.Status != "Running") ||
            //             // If nor the pod name nor any container inside the pod fit the filter, hide the whole pod
            //             (!partitionedContainers[section].length && pod.Name.toLowerCase().indexOf(lcf) < 0) ||
            //             ((this.props.userServiceAvailable && this.props.systemServiceAvailable && this.props.ownerFilter !== "all") &&
            //              ((this.props.ownerFilter === "system" && !pod.isSystem) ||
            //                 (this.props.ownerFilter !== "system" && pod.isSystem))))
            //             delete partitionedContainers[section];
            //     }
            // });
            // If there are pods to show and the generic container list is empty don't show it at all
            if (Object.keys(partitionedContainers).length > 1 && !partitionedContainers["no-pod"].length)
                delete partitionedContainers["no-pod"];

            const prune_states = ["created", "configured", "stopped", "exited"];
            for (const containerid of Object.keys(this.props.containers)) {
                const container = this.props.containers[containerid];
                // Ignore pods and running containers
                if (!prune_states.includes(container.State))
                    continue;

                unusedContainers.push({
                    id: container.Id,
                    name: container.Name,
                    created: container.Created,
                });
            }
        }

        // Convert to the search result output
        let localImages = null;
        if (this.props.images) {
            localImages = Object.keys(this.props.images).reduce((images, id) => {
                const img = this.props.images[id];
                if (img.RepoTags && img.RepoTags.length > 0) {
                    img.Index = img.RepoTags[0].split('/')[0];
                    img.Name = img.RepoTags[0];
                    img.toString = function imgToString() { return this.Name };
                    images.push(img);
                }
                return images;
            }, []);
        }

        const createContainer = (inPod) => {
            if (localImages)
                Dialogs.show(
                    <utils.DockerInfoContext.Consumer>
                        {(dockerInfo) => (
                            <DialogsContext.Consumer>
                                {(Dialogs) => (
                                    <ImageRunModal user={this.props.user}
                                                              localImages={localImages}
                                                              pod={inPod}
                                                              systemServiceAvailable={this.props.systemServiceAvailable}
                                                              userServiceAvailable={this.props.userServiceAvailable}
                                                              onAddNotification={this.props.onAddNotification}
                                                              dockerInfo={dockerInfo}
                                                              dialogs={Dialogs} />
                                )}
                            </DialogsContext.Consumer>
                        )}
                    </utils.DockerInfoContext.Consumer>);
        };

        // const createPod = () => {
        //     Dialogs.show(<PodCreateModal
        //         systemServiceAvailable={this.props.systemServiceAvailable}
        //         userServiceAvailable={this.props.userServiceAvailable}
        //         user={this.props.user}
        //         onAddNotification={this.props.onAddNotification} />);
        // };

        const filterRunning = (
            <Toolbar>
                <ToolbarContent className="containers-containers-toolbarcontent">
                    <ToolbarItem variant="label" htmlFor="containers-containers-filter">
                        {_("Show")}
                    </ToolbarItem>
                    <ToolbarItem>
                        <FormSelect id="containers-containers-filter" value={this.props.filter} onChange={(_, value) => this.props.handleFilterChange(value)}>
                            <FormSelectOption value='all' label={_("All")} />
                            <FormSelectOption value='running' label={_("Only running")} />
                        </FormSelect>
                    </ToolbarItem>
                    <Divider orientation={{ default: "vertical" }} />
                    {/* <ToolbarItem>
                        <Button variant="secondary" key="create-new-pod-action"
                                id="containers-containers-create-pod-btn"
                                onClick={() => createPod()}>
                            {_("Create pod")}
                        </Button>
                    </ToolbarItem> */}
                    <ToolbarItem>
                        <Button variant="primary" key="get-new-image-action"
                                id="containers-containers-create-container-btn"
                                isDisabled={localImages === null}
                                onClick={() => createContainer(null)}>
                            {_("Create container")}
                        </Button>
                    </ToolbarItem>
                    <ToolbarItem>
                        <ContainerOverActions unusedContainers={unusedContainers} handlePruneUnusedContainers={this.onOpenPruneUnusedContainersDialog} />
                    </ToolbarItem>
                </ToolbarContent>
            </Toolbar>
        );

        const sortRows = (rows, direction, idx) => {
            // CPU / Memory /States
            const isNumeric = idx == 2 || idx == 3 || idx == 4;
            const stateOrderMapping = {};
            utils.states.forEach((elem, index) => {
                stateOrderMapping[elem] = index;
            });
            const sortedRows = rows.sort((a, b) => {
                let aitem = a.columns[idx].sortKey ?? a.columns[idx].title;
                let bitem = b.columns[idx].sortKey ?? b.columns[idx].title;
                // Sort the states based on the order defined in utils. so Running first.
                if (idx === 4) {
                    aitem = stateOrderMapping[aitem];
                    bitem = stateOrderMapping[bitem];
                }
                if (isNumeric) {
                    return bitem - aitem;
                } else {
                    return aitem.localeCompare(bitem);
                }
            });
            return direction === SortByDirection.asc ? sortedRows : sortedRows.reverse();
        };

        const card = (
            <Card id="containers-containers" className="containers-containers" isClickable isSelectable>
                <CardHeader actions={{ actions: filterRunning }}>
                    <CardTitle><Text component={TextVariants.h2}>{_("Containers")}</Text></CardTitle>
                </CardHeader>
                <CardBody>
                    <Flex direction={{ default: 'column' }}>
                        {(this.props.containers === null)
                            ? <ListingTable variant='compact'
                                            aria-label={_("Containers")}
                                            emptyCaption={emptyCaption}
                                            columns={columnTitles}
                                            sortMethod={sortRows}
                                            rows={[]}
                                            sortBy={{ index: 0, direction: SortByDirection.asc }} />
                            : Object.keys(partitionedContainers)
                                    .map(section => {
                                        const tableProps = {};
                                        const rows = partitionedContainers[section].map(container => {
                                            return this.renderRow(this.props.containersStats, container,
                                                                  localImages);
                                        });
                                        let caption;
                                        let podStatus;
                                        if (section !== 'no-pod') {
                                            const pod = this.props.pods[section];
                                            tableProps['aria-label'] = cockpit.format("Containers of pod $0", pod.Name);
                                            podStatus = pod.Status;
                                            caption = pod.Name;
                                        } else {
                                            tableProps['aria-label'] = _("Containers");
                                        }

                                        const actions = caption && (
                                            <>
                                                <Badge isRead className={"ct-badge-pod-" + podStatus.toLowerCase()}>{_(podStatus)}</Badge>
                                                <Button variant="secondary"
                                                        className="create-container-in-pod"
                                                        isDisabled={localImages === null}
                                                        onClick={() => createContainer(this.props.pods[section])}>
                                                    {_("Create container in pod")}
                                                </Button>
                                                <PodActions onAddNotification={this.props.onAddNotification} pod={this.props.pods[section]} />
                                            </>
                                        );
                                        return (
                                            <Card key={'table-' + section}
                                             id={'table-' + (section == "no-pod" ? section : this.props.pods[section].Name)}
                                             isPlain={section == "no-pod"}
                                             isFlat={section != "no-pod"}
                                             className="container-pod"
                                             isClickable
                                             isSelectable>
                                                {caption && <CardHeader actions={{ actions, className: "panel-actions" }}>
                                                    <CardTitle>
                                                        <Flex justifyContent={{ default: 'justifyContentFlexStart' }}>
                                                            <h3 className='pod-name'>{caption}</h3>
                                                            <span>{_("pod group")}</span>
                                                            {this.renderPodDetails(this.props.pods[section], podStatus)}
                                                        </Flex>
                                                    </CardTitle>
                                                </CardHeader>}
                                                <ListingTable variant='compact'
                                                          emptyCaption={section == "no-pod" ? emptyCaption : emptyCaptionPod}
                                                          columns={columnTitles}
                                                          sortMethod={sortRows}
                                                          rows={rows}
                                                          {...tableProps} />
                                            </Card>
                                        );
                                    })}
                    </Flex>
                    {this.state.showPruneUnusedContainersModal &&
                    <PruneUnusedContainersModal
                      close={() => this.setState({ showPruneUnusedContainersModal: false })}
                      unusedContainers={unusedContainers}
                      onAddNotification={this.props.onAddNotification}
                      userSystemServiceAvailable={this.props.userServiceAvailable && this.props.systemServiceAvailable}
                      user={this.props.user} /> }
                </CardBody>
            </Card>
        );

        return <div ref={this.cardRef}>{card}</div>;
    }
}

export default Containers;<|MERGE_RESOLUTION|>--- conflicted
+++ resolved
@@ -5,20 +5,17 @@
 import { Divider } from "@patternfly/react-core/dist/esm/components/Divider";
 import { DropdownItem } from '@patternfly/react-core/dist/esm/components/Dropdown/index.js';
 import { Flex } from "@patternfly/react-core/dist/esm/layouts/Flex";
-import { Popover } from "@patternfly/react-core/dist/esm/components/Popover";
 import { LabelGroup } from "@patternfly/react-core/dist/esm/components/Label";
 import { Text, TextVariants } from "@patternfly/react-core/dist/esm/components/Text";
 import { FormSelect, FormSelectOption } from "@patternfly/react-core/dist/esm/components/FormSelect";
-import { Tooltip } from "@patternfly/react-core/dist/esm/components/Tooltip";
 import { Toolbar, ToolbarContent, ToolbarItem } from "@patternfly/react-core/dist/esm/components/Toolbar";
 import { cellWidth, SortByDirection } from '@patternfly/react-table';
-import { MicrochipIcon, MemoryIcon, PortIcon, VolumeIcon, } from '@patternfly/react-icons';
 
 import cockpit from 'cockpit';
 import { ListingTable } from "cockpit-components-table.jsx";
 import { ListingPanel } from 'cockpit-components-listing-panel.jsx';
 import ContainerDetails from './ContainerDetails.jsx';
-import ContainerIntegration, { renderContainerPublishedPorts, renderContainerVolumes } from './ContainerIntegration.jsx';
+import ContainerIntegration from './ContainerIntegration.jsx';
 import ContainerTerminal from './ContainerTerminal.jsx';
 import ContainerLogs from './ContainerLogs.jsx';
 import ContainerHealthLogs from './ContainerHealthLogs.jsx';
@@ -33,8 +30,6 @@
 import './Containers.scss';
 import '@patternfly/patternfly/utilities/Accessibility/accessibility.css';
 import { ImageRunModal } from './ImageRunModal.jsx';
-import { PodActions } from './PodActions.jsx';
-// import { PodCreateModal } from './PodCreateModal.jsx';
 import PruneUnusedContainersModal from './PruneUnusedContainersModal.jsx';
 
 import { KebabDropdown } from "cockpit-components-dropdown.jsx";
@@ -43,12 +38,7 @@
 
 const ContainerActions = ({ container, healthcheck, onAddNotification, localImages, updateContainer }) => {
     const Dialogs = useDialogs();
-<<<<<<< HEAD
     const { version } = utils.useDockerInfo();
-    const [isActionsKebabOpen, setActionsKebabOpen] = useState(false);
-=======
-    const { version } = utils.usePodmanInfo();
->>>>>>> f2145f14
     const isRunning = container.State.Status == "running";
     const isPaused = container.State.Status === "paused";
 
@@ -90,13 +80,7 @@
     };
 
     const startContainer = () => {
-<<<<<<< HEAD
-        setActionsKebabOpen(false);
-
         client.postContainer(true, "start", container.Id, {})
-=======
-        client.postContainer(container.isSystem, "start", container.Id, {})
->>>>>>> f2145f14
                 .catch(ex => {
                     const error = cockpit.format(_("Failed to start container $0"), container.Name); // not-covered: OS error
                     onAddNotification({ type: 'danger', error, errorDetail: ex.message });
@@ -104,13 +88,7 @@
     };
 
     const resumeContainer = () => {
-<<<<<<< HEAD
-        setActionsKebabOpen(false);
-
         client.postContainer(true, "unpause", container.Id, {})
-=======
-        client.postContainer(container.isSystem, "unpause", container.Id, {})
->>>>>>> f2145f14
                 .catch(ex => {
                     const error = cockpit.format(_("Failed to resume container $0"), container.Name); // not-covered: OS error
                     onAddNotification({ type: 'danger', error, errorDetail: ex.message });
@@ -118,13 +96,7 @@
     };
 
     const pauseContainer = () => {
-<<<<<<< HEAD
-        setActionsKebabOpen(false);
-
         client.postContainer(true, "pause", container.Id, {})
-=======
-        client.postContainer(container.isSystem, "pause", container.Id, {})
->>>>>>> f2145f14
                 .catch(ex => {
                     const error = cockpit.format(_("Failed to pause container $0"), container.Name); // not-covered: OS error
                     onAddNotification({ type: 'danger', error, errorDetail: ex.message });
@@ -135,26 +107,6 @@
         Dialogs.show(<ContainerCommitModal container={container}
                                            localImages={localImages} />);
     };
-
-<<<<<<< HEAD
-    // const runHealthcheck = () => {
-    //     setActionsKebabOpen(false);
-
-    //     client.runHealthcheck(container.isSystem, container.Id)
-    //             .catch(ex => {
-    //                 const error = cockpit.format(_("Failed to run health check on container $0"), container.Name); // not-covered: OS error
-    //                 onAddNotification({ type: 'danger', error, errorDetail: ex.message });
-    //             });
-    // };
-=======
-    const runHealthcheck = () => {
-        client.runHealthcheck(container.isSystem, container.Id)
-                .catch(ex => {
-                    const error = cockpit.format(_("Failed to run health check on container $0"), container.Name); // not-covered: OS error
-                    onAddNotification({ type: 'danger', error, errorDetail: ex.message });
-                });
-    };
->>>>>>> f2145f14
 
     const restartContainer = (force) => {
         const args = {};
@@ -176,19 +128,6 @@
         }
     };
 
-<<<<<<< HEAD
-=======
-    const checkpointContainer = () => {
-        Dialogs.show(<ContainerCheckpointModal containerWillCheckpoint={container}
-                                               onAddNotification={onAddNotification} />);
-    };
-
-    const restoreContainer = () => {
-        Dialogs.show(<ContainerRestoreModal containerWillRestore={container}
-                                            onAddNotification={onAddNotification} />);
-    };
-
->>>>>>> f2145f14
     const addRenameAction = () => {
         actions.push(
             <DropdownItem key="rename"
@@ -234,19 +173,6 @@
                 </DropdownItem>
             );
         }
-<<<<<<< HEAD
-=======
-
-        if (container.isSystem && !isPaused) {
-            actions.push(
-                <Divider key="separator-0" />,
-                <DropdownItem key="checkpoint"
-                              onClick={() => checkpointContainer()}>
-                    {_("Checkpoint")}
-                </DropdownItem>
-            );
-        }
->>>>>>> f2145f14
     }
 
     if (!isRunning && !isPaused) {
@@ -256,33 +182,18 @@
                 {_("Start")}
             </DropdownItem>
         );
-        actions.push(<DropdownSeparator key="separator-1" />);
+        actions.push(<Divider key="separator-1" />);
         if (version.localeCompare("3", undefined, { numeric: true, sensitivity: 'base' }) >= 0) {
             addRenameAction();
         }
-<<<<<<< HEAD
-=======
-        if (container.isSystem && container.State?.CheckpointPath) {
-            actions.push(
-                <Divider key="separator-0" />,
-                <DropdownItem key="restore"
-                              onClick={() => restoreContainer()}>
-                    {_("Restore")}
-                </DropdownItem>
-            );
-        }
->>>>>>> f2145f14
     } else { // running or paused
-        actions.push(<DropdownSeparator key="separator-1" />);
+        actions.push(<Divider key="separator-1" />);
         if (version.localeCompare("3.0.1", undefined, { numeric: true, sensitivity: 'base' }) >= 0) {
             addRenameAction();
         }
     }
 
-<<<<<<< HEAD
-=======
     actions.push(<Divider key="separator-1" />);
->>>>>>> f2145f14
     actions.push(
         <DropdownItem key="commit"
                       onClick={() => commitContainer()}>
@@ -290,21 +201,7 @@
         </DropdownItem>
     );
 
-<<<<<<< HEAD
-    actions.push(<DropdownSeparator key="separator-2" />);
-=======
-    if (isRunning && healthcheck !== "") {
-        actions.push(<Divider key="separator-1-1" />);
-        actions.push(
-            <DropdownItem key="healthcheck"
-                          onClick={() => runHealthcheck()}>
-                {_("Run health check")}
-            </DropdownItem>
-        );
-    }
-
     actions.push(<Divider key="separator-2" />);
->>>>>>> f2145f14
     actions.push(
         <DropdownItem key="delete"
                       className="pf-m-danger"
@@ -367,7 +264,6 @@
         };
         this.renderRow = this.renderRow.bind(this);
         this.onWindowResize = this.onWindowResize.bind(this);
-        this.podStats = this.podStats.bind(this);
 
         this.cardRef = React.createRef();
 
@@ -387,14 +283,13 @@
 
     renderRow(containersStats, container, localImages) {
         const containerStats = containersStats[container.Id];
-        const image = container.Config.Image;
+        console.log(containerStats);
+        const image = container.Config?.Image || container.Image;
         const isToolboxContainer = container.Config?.Labels?.["com.github.containers.toolbox"] === "true";
         const isDistroboxContainer = container.Config?.Labels?.manager === "distrobox";
         let localized_health = null;
 
         // this needs to get along with stub containers from image run dialog, where most properties don't exist yet
-        // HACK: Podman renamed `Healthcheck` to `Health` randomly
-        // https://github.com/containers/podman/commit/119973375
         const healthcheck = container.State?.Health?.Status ?? container.State?.Healthcheck?.Status; // not-covered: only on old version
         const status = container.State?.Status ?? ""; // not-covered: race condition
 
@@ -472,12 +367,12 @@
                 tabs.push({
                     name: _("Logs"),
                     renderer: ContainerLogs,
-                    data: { containerId: container.Id, containerStatus: container.State.Status, width: this.state.width, system: container.isSystem }
+                    data: { containerId: container.Id, containerStatus: container.State.Status, width: this.state.width }
                 });
                 tabs.push({
                     name: _("Console"),
                     renderer: ContainerTerminal,
-                    data: { containerId: container.Id, containerStatus: container.State.Status, width: this.state.width, system: container.isSystem, tty }
+                    data: { containerId: container.Id, containerStatus: container.State.Status, width: this.state.width, tty }
                 });
             }
         }
@@ -506,101 +401,6 @@
         this.setState({ width: this.cardRef.current.clientWidth });
     }
 
-    podStats(pod) {
-        const { containersStats } = this.props;
-        // when no containers exists pod.Containers is null
-        if (!containersStats || !pod.Containers) {
-            return null;
-        }
-
-        // As docker does not provide per pod memory/cpu statistics we do the following:
-        // - don't add up CPU usage, instead display the highest found CPU usage of the containers in a pod
-        // - add up memory usage so it displays the total memory of the pod.
-        let cpu = 0;
-        let mem = 0;
-        for (const container of pod.Containers) {
-            const containerStats = containersStats[container.Id];
-            if (!containerStats)
-                continue;
-
-            if (containerStats.CPU != undefined) {
-                const val = containerStats.CPU === 0 ? containerStats.CPU : containerStats.CPU.toFixed(2);
-                if (val > cpu)
-                    cpu = val;
-            }
-            if (containerStats.MemUsage != undefined)
-                mem += containerStats.MemUsage;
-        }
-
-        return {
-            cpu,
-            mem,
-        };
-    }
-
-    renderPodDetails(pod, podStatus) {
-        const podStats = this.podStats(pod);
-        const infraContainer = this.props.containers[pod.InfraId];
-        const numPorts = Object.keys(infraContainer?.NetworkSettings?.Ports ?? {}).length;
-
-        return (
-            <>
-                {podStats && podStatus === "Running" &&
-                    <>
-                        <Flex className='pod-stat' spaceItems={{ default: 'spaceItemsSm' }}>
-                            <Tooltip content={_("CPU")}>
-                                <MicrochipIcon />
-                            </Tooltip>
-                            <Text component={TextVariants.p} className="pf-v5-u-hidden-on-sm">{_("CPU")}</Text>
-                            <Text component={TextVariants.p} className="pod-cpu">{podStats.cpu}%</Text>
-                        </Flex>
-                        <Flex className='pod-stat' spaceItems={{ default: 'spaceItemsSm' }}>
-                            <Tooltip content={_("Memory")}>
-                                <MemoryIcon />
-                            </Tooltip>
-                            <Text component={TextVariants.p} className="pf-v5-u-hidden-on-sm">{_("Memory")}</Text>
-                            <Text component={TextVariants.p} className="pod-memory">{utils.format_memory_and_limit(podStats.mem) || "0 KB"}</Text>
-                        </Flex>
-                    </>
-                }
-                {infraContainer &&
-                <>
-                    {numPorts > 0 &&
-                        <Tooltip content={_("Click to see published ports")}>
-                            <Popover
-                              enableFlip
-                              bodyContent={renderContainerPublishedPorts(infraContainer.NetworkSettings.Ports)}
-                            >
-                                <Button size="sm" variant="link" className="pod-details-button pod-details-ports-btn"
-                                        icon={<PortIcon className="pod-details-button-color" />}
-                                >
-                                    {numPorts}
-                                    <Text component={TextVariants.p} className="pf-v5-u-hidden-on-sm">{_("ports")}</Text>
-                                </Button>
-                            </Popover>
-                        </Tooltip>
-                    }
-                    {infraContainer.Mounts && infraContainer.Mounts.length !== 0 &&
-                    <Tooltip content={_("Click to see volumes")}>
-                        <Popover
-                      enableFlip
-                      bodyContent={renderContainerVolumes(infraContainer.Mounts)}
-                        >
-                            <Button size="sm" variant="link" className="pod-details-button pod-details-volumes-btn"
-                            icon={<VolumeIcon className="pod-details-button-color" />}
-                            >
-                                {infraContainer.Mounts.length}
-                                <Text component={TextVariants.p} className="pf-v5-u-hidden-on-sm">{_("volumes")}</Text>
-                            </Button>
-                        </Popover>
-                    </Tooltip>
-                    }
-                </>
-                }
-            </>
-        );
-    }
-
     onOpenPruneUnusedContainersDialog = () => {
         this.setState({ showPruneUnusedContainersModal: true });
     };
@@ -614,12 +414,10 @@
             { title: _("State"), sortable: true },
             ''
         ];
-        const partitionedContainers = { 'no-pod': [] };
         let filtered = [];
         const unusedContainers = [];
 
         let emptyCaption = _("No containers");
-        const emptyCaptionPod = _("No containers in this pod");
         if (this.props.containers === null)
             emptyCaption = _("Loading...");
         else if (this.props.textFilter.length > 0)
@@ -630,28 +428,6 @@
         if (this.props.containers !== null) {
             filtered = Object.keys(this.props.containers).filter(id => !(this.props.filter == "running") || ["running", "restarting"].includes(this.props.containers[id].State));
 
-            // if (this.props.userServiceAvailable && this.props.systemServiceAvailable && this.props.ownerFilter !== "all") {
-            //     filtered = filtered.filter(id => {
-            //         if (this.props.ownerFilter === "system" && !this.props.containers[id].isSystem)
-            //             return false;
-            //         if (this.props.ownerFilter !== "system" && this.props.containers[id].isSystem)
-            //             return false;
-            //         return true;
-            //     });
-            // }
-
-            // if (this.props.textFilter.length > 0) {
-            //     const lcf = this.props.textFilter.toLowerCase();
-            //     filtered = filtered.filter(id => this.props.containers[id].Name.toLowerCase().indexOf(lcf) >= 0 ||
-            //         (this.props.containers[id].Pod &&
-            //          this.props.pods[this.props.containers[id].Pod + this.props.containers[id].isSystem.toString()].Name.toLowerCase().indexOf(lcf) >= 0) ||
-            //         this.props.containers[id].ImageName.toLowerCase().indexOf(lcf) >= 0
-            //     );
-            // }
-
-            // Remove infra containers
-            filtered = filtered.filter(id => !this.props.containers[id].IsInfra);
-
             const getHealth = id => {
                 const state = this.props.containers[id]?.State;
                 return state?.Health?.Status || state?.Healthcheck?.Status;
@@ -659,17 +435,6 @@
 
             filtered.sort((a, b) => {
                 // Show unhealthy containers first
-<<<<<<< HEAD
-                if (this.props.containers[a] && this.props.containers[b]) {
-                    const a_health = this.props.containers[a].State.Health || this.props.containers[a].State.Healthcheck; // not-covered: only on old version
-                    const b_health = this.props.containers[b].State.Health || this.props.containers[b].State.Healthcheck; // not-covered: only on old version
-                    if (a_health && b_health && a_health.Status !== b_health.Status) {
-                        if (a_health.Status === "unhealthy")
-                            return -1;
-                        if (b_health.Status === "unhealthy")
-                            return 1;
-                    }
-=======
                 const a_health = getHealth(a);
                 const b_health = getHealth(b);
                 if (a_health !== b_health) {
@@ -677,41 +442,9 @@
                         return -1;
                     if (b_health === "unhealthy")
                         return 1;
->>>>>>> f2145f14
                 }
                 return this.props.containers[a].Name > this.props.containers[b].Name ? 1 : -1;
             });
-
-            Object.keys(this.props.pods || {}).forEach(pod => { partitionedContainers[pod] = [] });
-
-            filtered.forEach(id => {
-                const container = this.props.containers[id];
-                if (container)
-                    (partitionedContainers[container.Pod ? (container.Pod) : 'no-pod'] || []).push(container);
-            });
-
-            // Append downloading containers
-            this.state.downloadingContainers.forEach(cont => {
-                partitionedContainers['no-pod'].push(cont);
-            });
-
-            // Apply filters to pods
-            // Object.keys(partitionedContainers).forEach(section => {
-            //     const lcf = this.props.textFilter.toLowerCase();
-            //     if (section != "no-pod") {
-            //         const pod = this.props.pods[section];
-            //         if ((this.props.filter == "running" && pod.Status != "Running") ||
-            //             // If nor the pod name nor any container inside the pod fit the filter, hide the whole pod
-            //             (!partitionedContainers[section].length && pod.Name.toLowerCase().indexOf(lcf) < 0) ||
-            //             ((this.props.userServiceAvailable && this.props.systemServiceAvailable && this.props.ownerFilter !== "all") &&
-            //              ((this.props.ownerFilter === "system" && !pod.isSystem) ||
-            //                 (this.props.ownerFilter !== "system" && pod.isSystem))))
-            //             delete partitionedContainers[section];
-            //     }
-            // });
-            // If there are pods to show and the generic container list is empty don't show it at all
-            if (Object.keys(partitionedContainers).length > 1 && !partitionedContainers["no-pod"].length)
-                delete partitionedContainers["no-pod"];
 
             const prune_states = ["created", "configured", "stopped", "exited"];
             for (const containerid of Object.keys(this.props.containers)) {
@@ -743,7 +476,7 @@
             }, []);
         }
 
-        const createContainer = (inPod) => {
+        const createContainer = () => {
             if (localImages)
                 Dialogs.show(
                     <utils.DockerInfoContext.Consumer>
@@ -752,9 +485,7 @@
                                 {(Dialogs) => (
                                     <ImageRunModal user={this.props.user}
                                                               localImages={localImages}
-                                                              pod={inPod}
-                                                              systemServiceAvailable={this.props.systemServiceAvailable}
-                                                              userServiceAvailable={this.props.userServiceAvailable}
+                                                              serviceAvailable={this.props.serviceAvailable}
                                                               onAddNotification={this.props.onAddNotification}
                                                               dockerInfo={dockerInfo}
                                                               dialogs={Dialogs} />
@@ -763,14 +494,6 @@
                         )}
                     </utils.DockerInfoContext.Consumer>);
         };
-
-        // const createPod = () => {
-        //     Dialogs.show(<PodCreateModal
-        //         systemServiceAvailable={this.props.systemServiceAvailable}
-        //         userServiceAvailable={this.props.userServiceAvailable}
-        //         user={this.props.user}
-        //         onAddNotification={this.props.onAddNotification} />);
-        // };
 
         const filterRunning = (
             <Toolbar>
@@ -785,13 +508,6 @@
                         </FormSelect>
                     </ToolbarItem>
                     <Divider orientation={{ default: "vertical" }} />
-                    {/* <ToolbarItem>
-                        <Button variant="secondary" key="create-new-pod-action"
-                                id="containers-containers-create-pod-btn"
-                                onClick={() => createPod()}>
-                            {_("Create pod")}
-                        </Button>
-                    </ToolbarItem> */}
                     <ToolbarItem>
                         <Button variant="primary" key="get-new-image-action"
                                 id="containers-containers-create-container-btn"
@@ -809,7 +525,7 @@
 
         const sortRows = (rows, direction, idx) => {
             // CPU / Memory /States
-            const isNumeric = idx == 2 || idx == 3 || idx == 4;
+            const isNumeric = idx == 1 || idx == 2 || idx == 3;
             const stateOrderMapping = {};
             utils.states.forEach((elem, index) => {
                 stateOrderMapping[elem] = index;
@@ -818,7 +534,7 @@
                 let aitem = a.columns[idx].sortKey ?? a.columns[idx].title;
                 let bitem = b.columns[idx].sortKey ?? b.columns[idx].title;
                 // Sort the states based on the order defined in utils. so Running first.
-                if (idx === 4) {
+                if (idx === 3) {
                     aitem = stateOrderMapping[aitem];
                     bitem = stateOrderMapping[bitem];
                 }
@@ -846,69 +562,39 @@
                                             sortMethod={sortRows}
                                             rows={[]}
                                             sortBy={{ index: 0, direction: SortByDirection.asc }} />
-                            : Object.keys(partitionedContainers)
-                                    .map(section => {
-                                        const tableProps = {};
-                                        const rows = partitionedContainers[section].map(container => {
-                                            return this.renderRow(this.props.containersStats, container,
-                                                                  localImages);
-                                        });
-                                        let caption;
-                                        let podStatus;
-                                        if (section !== 'no-pod') {
-                                            const pod = this.props.pods[section];
-                                            tableProps['aria-label'] = cockpit.format("Containers of pod $0", pod.Name);
-                                            podStatus = pod.Status;
-                                            caption = pod.Name;
-                                        } else {
-                                            tableProps['aria-label'] = _("Containers");
-                                        }
-
-                                        const actions = caption && (
-                                            <>
-                                                <Badge isRead className={"ct-badge-pod-" + podStatus.toLowerCase()}>{_(podStatus)}</Badge>
-                                                <Button variant="secondary"
-                                                        className="create-container-in-pod"
-                                                        isDisabled={localImages === null}
-                                                        onClick={() => createContainer(this.props.pods[section])}>
-                                                    {_("Create container in pod")}
-                                                </Button>
-                                                <PodActions onAddNotification={this.props.onAddNotification} pod={this.props.pods[section]} />
-                                            </>
-                                        );
-                                        return (
-                                            <Card key={'table-' + section}
-                                             id={'table-' + (section == "no-pod" ? section : this.props.pods[section].Name)}
-                                             isPlain={section == "no-pod"}
-                                             isFlat={section != "no-pod"}
+                            : <Card key="table-containers"
+                                             id="table-containers"
+                                             isPlain
+                                             // isFlat={section != "no-pod"}
                                              className="container-pod"
                                              isClickable
                                              isSelectable>
-                                                {caption && <CardHeader actions={{ actions, className: "panel-actions" }}>
-                                                    <CardTitle>
-                                                        <Flex justifyContent={{ default: 'justifyContentFlexStart' }}>
-                                                            <h3 className='pod-name'>{caption}</h3>
-                                                            <span>{_("pod group")}</span>
-                                                            {this.renderPodDetails(this.props.pods[section], podStatus)}
-                                                        </Flex>
-                                                    </CardTitle>
-                                                </CardHeader>}
-                                                <ListingTable variant='compact'
-                                                          emptyCaption={section == "no-pod" ? emptyCaption : emptyCaptionPod}
+                                {/* {caption && <CardHeader actions={{ actions, className: "panel-actions" }}> */}
+                                {/*    <CardTitle> */}
+                                {/*        <Flex justifyContent={{ default: 'justifyContentFlexStart' }}> */}
+                                {/*            <h3 className='pod-name'>{caption}</h3> */}
+                                {/*            <span>{_("pod group")}</span> */}
+                                {/*        </Flex> */}
+                                {/*    </CardTitle> */}
+                                {/* </CardHeader>} */}
+                                <ListingTable variant='compact'
+                                                          emptyCaption={emptyCaption}
                                                           columns={columnTitles}
                                                           sortMethod={sortRows}
-                                                          rows={rows}
-                                                          {...tableProps} />
-                                            </Card>
-                                        );
-                                    })}
+                                                          rows={filtered.map(container => {
+                                                              return this.renderRow(this.props.containersStats, this.props.containers[container],
+                                                                                    localImages);
+                                                          })}
+                                                          aria-label={_("Containers")} />
+                            </Card>
+                        }
                     </Flex>
                     {this.state.showPruneUnusedContainersModal &&
                     <PruneUnusedContainersModal
                       close={() => this.setState({ showPruneUnusedContainersModal: false })}
                       unusedContainers={unusedContainers}
                       onAddNotification={this.props.onAddNotification}
-                      userSystemServiceAvailable={this.props.userServiceAvailable && this.props.systemServiceAvailable}
+                      serviceAvailable={this.props.serviceAvailable}
                       user={this.props.user} /> }
                 </CardBody>
             </Card>
