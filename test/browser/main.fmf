--- conflicted
+++ resolved
@@ -1,10 +1,5 @@
 require:
-<<<<<<< HEAD
   - cockpit-docker
-=======
-  - systemd-container
-  - cockpit-podman
->>>>>>> bcdfccd4
   - cockpit-ws
   - cockpit-system
   - criu
