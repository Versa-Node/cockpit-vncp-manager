--- conflicted
+++ resolved
@@ -61,9 +61,6 @@
 docker rmi --all
 
 # set up our expected images, in the same way that we do for upstream CI
-<<<<<<< HEAD
-curl https://raw.githubusercontent.com/cockpit-project/bots/main/images/scripts/lib/docker-images.setup | sh -eux
-=======
 # this sometimes runs into network issues, so retry a few times
 for retry in $(seq 5); do
     if curl https://raw.githubusercontent.com/cockpit-project/bots/main/images/scripts/lib/podman-images.setup | sh -eux; then
@@ -71,7 +68,6 @@
     fi
     sleep $((5 * retry * retry))
 done
->>>>>>> 2b4b64b6
 
 # copy images for user docker tests; docker insists on user session
 loginctl enable-linger $(id -u admin)
