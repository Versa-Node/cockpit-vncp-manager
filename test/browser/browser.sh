--- conflicted
+++ resolved
@@ -31,7 +31,7 @@
 main_builds_repo="$(ls /etc/yum.repos.d/*cockpit*main-builds* 2>/dev/null || true)"
 if [ -n "$main_builds_repo" ]; then
     echo 'priority=0' >> "$main_builds_repo"
-    dnf distro-sync -y --repo 'copr*' cockpit-podman
+    dnf distro-sync -y --repo 'copr*' cockpit-docker
 fi
 
 # Show critical package versions
@@ -74,17 +74,8 @@
     sleep $((5 * retry * retry))
 done
 
-<<<<<<< HEAD
-# copy images for user docker tests; docker insists on user session
-loginctl enable-linger $(id -u admin)
-for img in localhost/test-alpine localhost/test-busybox localhost/test-registry; do
-    docker save  $img | sudo -i -u admin docker load
-done
-loginctl disable-linger $(id -u admin)
-=======
 # image setup, shared with upstream tests
 $TESTS/../vm.install
->>>>>>> f2145f14
 
 systemctl enable --now cockpit.socket docker.socket
 
