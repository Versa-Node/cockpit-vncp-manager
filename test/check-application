--- conflicted
+++ resolved
@@ -291,7 +291,6 @@
         else:
             self.fail("Timed out waiting for StartedAt change")
 
-<<<<<<< HEAD
     # def testPods(self):
     #     b = self.browser
 
@@ -378,14 +377,20 @@
         # b.click(".pf-v5-c-modal-box button:contains('Force delete')")
         # self.waitPodRow("pod-1", False)
 
+        # HACK: there is some race here which steals the focus from the filter input and selects the page text instead
+        # for _ in range(3):
+        #     b.focus('#containers-filter')
+        #     time.sleep(1)
+        #     if b.eval_js('document.activeElement == document.querySelector("#containers-filter")'):
+        #         break
         # b.set_input_text('#containers-filter', '')
-        # self.machine.execute("docker pod create --infra=false --name pod-2")
+        # self.machine.execute("podman pod create --infra=false --name pod-2")
         # self.waitPodContainer("pod-2", [])
-        # run_cmd = f"docker run -d --pod pod-2 --name test-pod-2-system --stop-timeout 0 {IMG_ALPINE} sleep 100"
+        # run_cmd = f"podman run -d --pod pod-2 --name test-pod-2-system --stop-timeout 0 {IMG_ALPINE} sleep 100"
         # containerId = self.machine.execute(run_cmd).strip()
         # self.waitPodContainer("pod-2", [{"name": "test-pod-2-system", "image": IMG_ALPINE,
         #                                  "command": "sleep 100", "state": "Running", "id": containerId}])
-        # self.machine.execute("docker rm --force -t0 test-pod-2-system")
+        # self.machine.execute("podman rm --force -t0 test-pod-2-system")
         # self.waitPodContainer("pod-2", [])
         # self.performPodAction("pod-2", "system", "Delete")
         # b.wait_not_in_text(".pf-v5-c-modal-box__body", "test-pod-2-system")
@@ -405,127 +410,6 @@
         # b.wait_in_text("#table-pod-3-title .pod-details-volumes-btn", "1")
         # b.click("#table-pod-3-title .pod-details-volumes-btn")
         # b.wait_in_text(".pf-v5-c-popover__content", "/tmp ↔ /app")
-=======
-    def testPods(self):
-        b = self.browser
-
-        self.login()
-
-        self.filter_containers("running")
-        if not self.machine.ostree_image:
-            b.wait_in_text("#containers-containers", "No running containers")
-
-        # Run a pods as system
-        self.machine.execute("podman pod create --infra=false --name pod-1")
-
-        self.waitPodRow("pod-1", False)
-        self.filter_containers("all")
-        self.waitPodContainer("pod-1", [])
-
-        def get_pod_cpu_usage(pod_name):
-            cpu = self.browser.text(f"#table-{pod_name}-title .pod-cpu")
-            self.assertIn('%', cpu)
-            return float(cpu[:-1])
-
-        def get_pod_memory(pod_name):
-            memory = self.browser.text(f"#table-{pod_name}-title .pod-memory")
-            memory, unit = memory.split(' ')
-            self.assertIn(unit, ["GB", "MB", "KB"])
-            return float(memory)
-
-        run_cmd = f"podman run -d --pod pod-1 --name test-pod-1-system --stop-timeout 0 {IMG_ALPINE} sleep 100"
-        containerId = self.machine.execute(run_cmd).strip()
-        self.waitPodContainer("pod-1", [{"name": "test-pod-1-system", "image": IMG_ALPINE,
-                                         "command": "sleep 100", "state": "Running", "id": containerId}])
-        cpu = get_pod_cpu_usage("pod-1")
-        b.wait(lambda: get_pod_memory("pod-1") > 0)
-
-        # Test that cpu usage increases
-        self.machine.execute("podman exec -di test-pod-1-system sh -c 'dd bs=1024 < /dev/urandom > /dev/null'")
-        b.wait(lambda: get_pod_cpu_usage("pod-1") > cpu)
-
-        self.machine.execute("podman pod stop -t0 pod-1")  # disable timeout, so test doesn't wait endlessly
-        self.waitPodContainer("pod-1", [{"name": "test-pod-1-system", "image": IMG_ALPINE,
-                                         "command": "sleep 100", "state": NOT_RUNNING, "id": containerId}])
-        self.filter_containers("running")
-        self.waitPodRow("pod-1", False)
-
-        self.filter_containers("all")
-        b.set_input_text('#containers-filter', 'pod-1')
-        self.waitPodContainer("pod-1", [{"name": "test-pod-1-system", "image": IMG_ALPINE,
-                                         "command": "sleep 100", "state": NOT_RUNNING, "id": containerId}])
-        b.set_input_text('#containers-filter', 'test-pod-1-system')
-        self.waitPodContainer("pod-1", [{"name": "test-pod-1-system", "image": IMG_ALPINE,
-                                         "command": "sleep 100", "state": NOT_RUNNING, "id": containerId}])
-        # TODO add pixel test when this is again reachable - https://github.com/cockpit-project/bots/issues/2463
-
-        # Check Pod Actions
-        self.performPodAction("pod-1", "system", "Start")
-        self.waitPodContainer("pod-1", [{"name": "test-pod-1-system", "image": IMG_ALPINE,
-                                         "command": "sleep 100", "state": "Running", "id": containerId}])
-
-        self.performPodAction("pod-1", "system", "Pause")
-        self.waitPodContainer("pod-1", [{"name": "test-pod-1-system", "image": IMG_ALPINE,
-                                         "command": "sleep 100", "state": "Paused", "id": containerId}])
-
-        self.performPodAction("pod-1", "system", "Unpause")
-        self.waitPodContainer("pod-1", [{"name": "test-pod-1-system", "image": IMG_ALPINE,
-                                         "command": "sleep 100", "state": "Running", "id": containerId}])
-
-        self.performPodAction("pod-1", "system", "Stop")
-        self.waitPodContainer("pod-1", [{"name": "test-pod-1-system", "image": IMG_ALPINE,
-                                         "command": "sleep 100", "state": NOT_RUNNING, "id": containerId}])
-
-        self.machine.execute("podman pod start pod-1")
-        self.waitPodContainer("pod-1", [{"name": "test-pod-1-system", "image": IMG_ALPINE,
-                                         "command": "sleep 100", "state": "Running", "id": containerId}])
-
-        old_start = self.getStartTime("test-pod-1-system", auth=True)
-        self.performPodAction("pod-1", "system", "Restart")
-        self.waitRestart("test-pod-1-system", old_start, auth=True)
-
-        self.performPodAction("pod-1", "system", "Delete")
-        b.click(".pf-v5-c-modal-box button:contains(Delete)")
-        # Alert should be shown, that running pods need to be force deleted.
-        b.wait_visible(".pf-v5-c-modal-box__body .pf-v5-c-alert")
-        b.wait_in_text(".pf-v5-c-modal-box__body .pf-v5-c-list", "test-pod-1-system")
-        b.click(".pf-v5-c-modal-box button:contains('Force delete')")
-        self.waitPodRow("pod-1", False)
-
-        # HACK: there is some race here which steals the focus from the filter input and selects the page text instead
-        for _ in range(3):
-            b.focus('#containers-filter')
-            time.sleep(1)
-            if b.eval_js('document.activeElement == document.querySelector("#containers-filter")'):
-                break
-        b.set_input_text('#containers-filter', '')
-        self.machine.execute("podman pod create --infra=false --name pod-2")
-        self.waitPodContainer("pod-2", [])
-        run_cmd = f"podman run -d --pod pod-2 --name test-pod-2-system --stop-timeout 0 {IMG_ALPINE} sleep 100"
-        containerId = self.machine.execute(run_cmd).strip()
-        self.waitPodContainer("pod-2", [{"name": "test-pod-2-system", "image": IMG_ALPINE,
-                                         "command": "sleep 100", "state": "Running", "id": containerId}])
-        self.machine.execute("podman rm --force -t0 test-pod-2-system")
-        self.waitPodContainer("pod-2", [])
-        self.performPodAction("pod-2", "system", "Delete")
-        b.wait_not_in_text(".pf-v5-c-modal-box__body", "test-pod-2-system")
-        b.click(".pf-v5-c-modal-box button:contains('Delete')")
-        self.waitPodRow("pod-2", False)
-
-        # Volumes / mounts
-        self.machine.execute("podman pod create -p 9999:9999 -v /tmp:/app --name pod-3")
-        self.machine.execute("podman pod start pod-3")
-
-        self.waitPodContainer("pod-3", [])
-        # Verify 1 port mapping
-        b.wait_in_text("#table-pod-3-title .pod-details-ports-btn", "1")
-        b.click("#table-pod-3-title .pod-details-ports-btn")
-        b.wait_in_text(".pf-v5-c-popover__content", "0.0.0.0:9999 → 9999/tcp")
-        # Verify 1 mount
-        b.wait_in_text("#table-pod-3-title .pod-details-volumes-btn", "1")
-        b.click("#table-pod-3-title .pod-details-volumes-btn")
-        b.wait_in_text(".pf-v5-c-popover__content", "/tmp ↔ /app")
->>>>>>> e8eaecfb
 
     def testBasicSystem(self):
         self._testBasic(True)
@@ -2769,8 +2653,28 @@
 
         # Generic cleanup takes too long and timeouts, so remove these container manually one by one
         for i in range(31):
-<<<<<<< HEAD
             self.execute(True, f"docker rm -f container{i}")
+
+    def testSpecialContainers(self):
+        m = self.machine
+        b = self.browser
+
+        toolbox_label = "com.github.containers.toolbox=true"
+        distrobox_label = "manager=distrobox"
+
+        container_1_id = m.execute(f"docker run -d --name container_1 -l {toolbox_label} {IMG_BUSYBOX}").strip()
+        container_2_id = m.execute(f"docker run -d --name container_2 -l {distrobox_label} {IMG_BUSYBOX}").strip()
+
+        self.login()
+
+        self.waitContainerRow('container_1')
+        self.waitContainerRow('container_2')
+
+        container_1_sel = f"#containers-containers tbody tr[data-row-id=\"{container_1_id}{'true'}\"]"
+        container_2_sel = f"#containers-containers tbody tr[data-row-id=\"{container_2_id}{'true'}\"]"
+
+        b.wait_visible(container_1_sel + " .ct-badge-toolbox:contains('toolbox')")
+        b.wait_visible(container_2_sel + " .ct-badge-distrobox:contains('distrobox')")
 
     # def testCreatePodSystem(self):
     #     self._createPod(True)
@@ -2805,64 +2709,6 @@
     #     b.click('.publish-port-form .btn-add')
     #     b.set_input_text('#create-pod-dialog-publish-2-ip-address', '127.0.0.2')
     #     b.set_input_text('#create-pod-dialog-publish-2-container-port', '9001')
-=======
-            self.execute(True, f"podman rm -f container{i}")
-
-    def testSpecialContainers(self):
-        m = self.machine
-        b = self.browser
-
-        toolbox_label = "com.github.containers.toolbox=true"
-        distrobox_label = "manager=distrobox"
-
-        container_1_id = m.execute(f"podman run -d --name container_1 -l {toolbox_label} {IMG_BUSYBOX}").strip()
-        container_2_id = m.execute(f"podman run -d --name container_2 -l {distrobox_label} {IMG_BUSYBOX}").strip()
-
-        self.login()
-
-        self.waitContainerRow('container_1')
-        self.waitContainerRow('container_2')
-
-        container_1_sel = f"#containers-containers tbody tr[data-row-id=\"{container_1_id}{'true'}\"]"
-        container_2_sel = f"#containers-containers tbody tr[data-row-id=\"{container_2_id}{'true'}\"]"
-
-        b.wait_visible(container_1_sel + " .ct-badge-toolbox:contains('toolbox')")
-        b.wait_visible(container_2_sel + " .ct-badge-distrobox:contains('distrobox')")
-
-    def testCreatePodSystem(self):
-        self._createPod(True)
-
-    def testCreatePodUser(self):
-        self._createPod(False)
-
-    def _createPod(self, auth):
-        b = self.browser
-        m = self.machine
-        pod_name = "testpod1"
-
-        self.login(auth)
-
-        b.click("#containers-containers-create-pod-btn")
-        b.set_input_text("#create-pod-dialog-name", pod_name)
-
-        if auth:
-            b.wait_visible("#create-pod-dialog-owner-system:checked")
-        else:
-            b.wait_not_present("#create-pod-dialog-owner-system")
-
-        # Ports
-        b.click('.publish-port-form .btn-add')
-        b.set_input_text('#create-pod-dialog-publish-0-host-port', '6000')
-        b.set_input_text('#create-pod-dialog-publish-0-container-port', '5000')
-        b.click('.publish-port-form .btn-add')
-        b.set_input_text('#create-pod-dialog-publish-1-ip-address', '127.0.0.1')
-        b.set_input_text('#create-pod-dialog-publish-1-host-port', '6001')
-        b.set_input_text('#create-pod-dialog-publish-1-container-port', '5001')
-        b.set_val('#create-pod-dialog-publish-1-protocol', "udp")
-        b.click('.publish-port-form .btn-add')
-        b.set_input_text('#create-pod-dialog-publish-2-ip-address', '127.0.0.2')
-        b.set_input_text('#create-pod-dialog-publish-2-container-port', '9001')
->>>>>>> e8eaecfb
 
         # Volumes
         # if self.machine.image not in ["ubuntu-2204"]:
