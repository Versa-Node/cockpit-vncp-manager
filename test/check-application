#!/usr/bin/python3 -cimport os, sys; os.execv(os.path.dirname(sys.argv[1]) + "/common/pywrap", sys.argv)
# Run this with --help to see available options for tracing and debugging
# See https://github.com/cockpit-project/cockpit/blob/main/test/common/testlib.py
# "class Browser" and "class MachineCase" for the available API.

import os
import sys
import time

import testlib
from machine_core import ssh_connection

REGISTRIES_CONF = """
[registries.search]
registries = ['localhost:5000', 'localhost:6000']

[registries.insecure]
registries = ['localhost:5000', 'localhost:6000']
"""

NOT_RUNNING = ["Exited", "Stopped"]

# image names used in tests
IMG_ALPINE = "localhost/test-alpine"
IMG_ALPINE_LATEST = IMG_ALPINE + ":latest"
IMG_BUSYBOX = "localhost/test-busybox"
IMG_BUSYBOX_LATEST = IMG_BUSYBOX + ":latest"
IMG_REGISTRY = "localhost/test-registry"
IMG_REGISTRY_LATEST = IMG_REGISTRY + ":latest"


def docker_version(cls):
    version = cls.execute(False, "docker -v").strip().split(' ')[-1]
    # HACK: handle possible rc versions such as 4.4.0-rc2
    return tuple(int(v.split('-')[0]) for v in version.split('.'))


def showImages(browser):
    if browser.attr("#containers-images button.pf-v5-c-expandable-section__toggle", "aria-expanded") == 'false':
        browser.click("#containers-images button.pf-v5-c-expandable-section__toggle")


def checkImage(browser, name, owner):
    showImages(browser)
    browser.wait_visible("#containers-images table")
    browser.wait_js_func("""(function (first, last) {
        let items = ph_select("#containers-images table tbody");
        for (i = 0; i < items.length; i++)
            if (items[i].innerText.trim().startsWith(first) && items[i].innerText.trim().includes(last))
                return true;
        return false;
        })""", name, owner)


# HACK: temporary workaround till we bump testlib
def become_superuser(browser, user=None, password=None, passwordless=False):
    cur_frame = browser.cdp.cur_frame
    browser.switch_to_top()

    browser.open_superuser_dialog()

    pf_prefix = "" if browser.machine.system_before(293) else "-v5"

    if passwordless:
        browser.wait_in_text(f".pf{pf_prefix}-c-modal-box:contains('Administrative access')",
                             "You now have administrative access.")
        browser.click(f".pf{pf_prefix}-c-modal-box button:contains('Close')")
        browser.wait_not_present(f".pf{pf_prefix}-c-modal-box:contains('You now have administrative access.')")
    else:
        browser.wait_in_text(f".pf{pf_prefix}-c-modal-box:contains('Switch to administrative access')",
                             f"Password for {user or 'admin'}:")
        browser.set_input_text(f".pf{pf_prefix}-c-modal-box:contains('Switch to administrative access') input",
                               password or "foobar")
        browser.click(f".pf{pf_prefix}-c-modal-box button:contains('Authenticate')")
        browser.wait_not_present(f".pf{pf_prefix}-c-modal-box:contains('Switch to administrative access')")

    browser.check_superuser_indicator("Administrative access")
    browser.switch_to_frame(cur_frame)


# HACK: temporary workaround till we bump testlib
def drop_superuser(browser):
    cur_frame = browser.cdp.cur_frame
    browser.switch_to_top()

    pf_prefix = "" if browser.machine.system_before(293) else "-v5"

    browser.open_superuser_dialog()
    browser.click(f".pf{pf_prefix}-c-modal-box:contains('Switch to limited access') button:contains('Limit access')")
    browser.wait_not_present(f".pf{pf_prefix}-c-modal-box:contains('Switch to limited access')")
    browser.check_superuser_indicator("Limited access")

    browser.switch_to_frame(cur_frame)


@testlib.nondestructive
class TestApplication(testlib.MachineCase):

    def setUp(self):
        super().setUp()
        m = self.machine
        m.execute("""
<<<<<<< HEAD
            systemctl stop docker.service; systemctl --now enable docker.socket
            # Ensure docker is really stopped, as sometimes restore_dir flakes on Debian-testing
            pkill -e -9 docker || true
            while pgrep docker; do sleep 0.1; done
=======
            systemctl stop podman.service; systemctl --now enable podman.socket
            # Ensure podman is really stopped, otherwise it keeps the containers/ directory busy
            pkill -e -9 podman || true
            while pgrep podman; do sleep 0.1; done
            pkill -e -9 conmon || true
            while pgrep conmon; do sleep 0.1; done
>>>>>>> f2145f14
            findmnt --list -otarget | grep /var/lib/containers/. | xargs -r umount
            sync
            """)

<<<<<<< HEAD
        # backup/restore pristine docker state, so that tests can run on existing testbeds
        self.restore_dir("/var/lib/containers", reboot_safe=True)

        # HACK: sometimes docker leaks mounts
        self.addCleanup(m.execute, """
            systemctl stop docker.service docker.socket
            systemctl reset-failed docker.service docker.socket
            docker system reset --force
            pkill -e -9 docker || true
            while pgrep docker; do sleep 0.1; done
=======
        # backup/restore pristine podman state, so that tests can run on existing testbeds
        self.restore_dir("/var/lib/containers")

        self.addCleanup(m.execute, """
            systemctl stop podman.service podman.socket

            # HACK: system reset has 10s timeout, make that faster with an extra `stop`
            # https://github.com/containers/podman/issues/21874
            podman stop --time 0 --all
            podman pod stop --time 0 --all

            systemctl reset-failed podman.service podman.socket
            podman system reset --force
            pkill -e -9 podman || true
            while pgrep podman; do sleep 0.1; done
            pkill -e -9 conmon || true
            while pgrep conmon; do sleep 0.1; done

            # HACK: sometimes podman leaks mounts
>>>>>>> f2145f14
            findmnt --list -otarget | grep /var/lib/containers/. | xargs -r umount
            sync
            """)

        # Create admin session
        m.execute("""
            if [ ! -d /home/admin/.ssh ]; then
                mkdir /home/admin/.ssh
                cp /root/.ssh/* /home/admin/.ssh
                chown -R admin:admin /home/admin/.ssh
                chmod -R go-wx /home/admin/.ssh
            fi
            """)
        self.admin_s = ssh_connection.SSHConnection(user="admin",
                                                    address=m.ssh_address,
                                                    ssh_port=m.ssh_port,
                                                    identity_file=m.identity_file)

<<<<<<< HEAD
        # Enable user service as well
        self.admin_s.execute("systemctl --user stop docker.service; systemctl --now --user enable docker.socket")
        self.restore_dir("/home/admin/.local/share/containers", reboot_safe=True)
        self.addCleanup(self.admin_s.execute, "systemctl --user stop docker.service docker.socket || true")
        # Ubuntu has old docker that does not know about --time
        if m.image.startswith("ubuntu"):
            self.addCleanup(self.admin_s.execute, "docker rm --force --all || true", timeout=300)
        else:
            self.addCleanup(self.admin_s.execute, "docker rm --force --time 0 --all || true")
=======
        # Enable user service as well; copy our images (except cockpit/ws) from system
        self.admin_s.execute("""
            systemctl --user stop podman.service
            for img in $(ls /var/lib/test-images/*.tar | grep -v cockpitws); do podman load < "$img"; done
            systemctl --now --user enable podman.socket
            """)
        self.addCleanup(self.admin_s.execute, """
            systemctl --user stop podman.service podman.socket
            podman system reset --force
            """)
        # HACK: system reset has 10s timeout, make that faster with an extra `stop`
        # https://github.com/containers/podman/issues/21874
        # Ubuntu 22.04 has old podman that does not know about rm --time
        if m.image == 'ubuntu-2204':
            self.addCleanup(self.admin_s.execute, "podman rm --force --all", timeout=300)
            self.addCleanup(self.admin_s.execute, "podman pod rm --force --all", timeout=300)
        else:
            self.addCleanup(self.admin_s.execute, "podman rm --force --time 0 --all")
            self.addCleanup(self.admin_s.execute, "podman pod rm --force --time 0 --all")
>>>>>>> f2145f14

        # But disable it globally so that "systemctl --user disable" does what we expect
        m.execute("systemctl --global disable docker.socket")

        self.allow_journal_messages("/run.*/docker/docker: couldn't connect.*")
        self.allow_journal_messages(".*/run.*/docker/docker.*Connection reset by peer")

        # https://bugs.debian.org/cgi-bin/bugreport.cgi?bug=1008249
        self.has_criu = "debian" not in m.image and "ubuntu" not in m.image
        self.has_selinux = "arch" not in m.image and "debian" not in m.image and "ubuntu" not in m.image
        self.has_cgroupsV2 = m.image not in ["centos-8-stream"] and not m.image.startswith('rhel-8')

<<<<<<< HEAD
        # HACK: older c-ws versions always log an assertion, fixed in PR cockpit#16765
        self.allow_journal_messages("json_object_get_string_member: assertion 'node != NULL' failed")

        self.system_images_count = int(self.execute(True, "docker images -n | wc -l").strip())
        self.user_images_count = int(self.execute(False, "docker images -n | wc -l").strip())
=======
        self.system_images_count = int(self.execute(True, "podman images -n | wc -l").strip())
        self.user_images_count = int(self.execute(False, "podman images -n | wc -l").strip())
>>>>>>> f2145f14

        # allow console.error
        self.allow_browser_errors(
            ".*couldn't search registry \".*\": pinging container registry .*",
            ".*Error occurred while connecting console: cannot resize session: cannot resize container.*",
        )

    def tearDown(self):
        if self.getError():
            # dump container logs for debugging
            for auth in [False, True]:
                print(f"----- {auth and 'system' or 'user'} containers -----", file=sys.stderr)
                self.execute(auth, "docker ps -a >&2")
                self.execute(auth, 'for c in $(docker ps -aq); do echo "---- $c ----" >&2; docker logs $c >&2; done')

        super().tearDown()

    def getRestartPolicy(self, auth, container_name):
        cmd = f"docker inspect --format '{{{{.HostConfig.RestartPolicy}}}}' {container_name}"
        return self.execute(auth, cmd).strip()

    def waitNumImages(self, expected):
        self.browser.wait_js_func("ph_count_check", "#containers-images table[aria-label='Images'] > tbody", expected)

    def waitNumContainers(self, expected, auth):
        if auth and self.machine.ostree_image:
            extra = 1  # cockpit/ws
        else:
            extra = 0

        self.browser.wait_js_func("ph_count_check", "#containers-containers tbody", expected + extra)

    def performContainerAction(self, container, cmd):
        b = self.browser
        b.click(f"#containers-containers tbody tr:contains('{container}') .pf-v5-c-menu-toggle")
        b.click(f"#containers-containers tbody tr:contains('{container}') button.pf-v5-c-menu__item:contains({cmd})")

    def getContainerAction(self, container, cmd):
        return f"#containers-containers tbody tr:contains('{container}') button.pf-v5-c-menu__item:contains({cmd})"

    def toggleExpandedContainer(self, container):
        b = self.browser
        b.click(f"#containers-containers tbody tr:contains('{container}') .pf-v5-c-table__toggle button")

    def getContainerAttr(self, container, key, selector=""):
        b = self.browser
        return b.text(f"#containers-containers tbody tr:contains('{container}') > td[data-label={key}] {selector}")

    def execute(self, system, cmd):
        if system:
            return self.machine.execute(cmd)
        else:
            return self.admin_s.execute(cmd)

    def login(self, system=True):
        # HACK: The first rootless call often gets stuck or fails
        # In such case we have alert banner to start the service (or just empty state)
        # A real user would just hit the button so lets do the same as this is always getting
        # back to us and we waste too much time reporting to docker with mixed results.
        # Examples:
        #     https://github.com/containers/docker/issues/8762
        #     https://github.com/containers/docker/issues/9251
        #     https://github.com/containers/docker/issues/6660

        b = self.browser

        self.login_and_go("/docker", superuser=system)
        b.wait_visible("#app")

        with self.browser.wait_timeout(30):
            try:
                b.wait_visible("#containers-containers")
                b.wait_not_in_text("#containers-containers", "Loading")
                b.wait_not_present("#overview div.pf-v5-c-alert")
            except testlib.Error:
                if system:
                    b.click("#overview div.pf-v5-c-alert .pf-v5-c-alert__action > button:contains(Start)")
                    b.wait_not_present("#overview div.pf-v5-c-alert")
                else:
                    b.click("#app .pf-v5-c-empty-state button.pf-m-primary")
                    b.wait_not_present("#app .pf-v5-c-empty-state button")

    def waitPodRow(self, podName, present=False):
        if present:
            self.browser.wait_visible("#table-" + podName)
        else:
            self.browser.wait_not_present("#table-" + podName)

    def waitPodContainer(self, podName, containerList, system=True):
        if len(containerList):
            for container in containerList:
                self.waitContainer(container["id"], system, name=container["name"], image=container["image"],
                                   cmd=container["command"], state=container["state"], pod=podName)
        else:
            if self.browser.val("#containers-containers-filter") == "all":
                self.browser.wait_in_text("#table-" + podName + " .pf-v5-c-empty-state", "No containers in this pod")
            else:
                self.browser.wait_in_text("#table-" + podName + " .pf-v5-c-empty-state",
                                          "No running containers in this pod")

    def waitContainerRow(self, container, present=True):
        b = self.browser
        if present:
            b.wait_visible(f'#containers-containers td[data-label="Container"]:contains("{container}")')
        else:
            b.wait_not_present(f'#containers-containers td[data-label="Container"]:contains("{container}")')

    def performPodAction(self, podName, podOwner, action):
        b = self.browser

        b.click(f"#pod-{podName}-{podOwner}-action-toggle")
        b.click(f"ul.pf-v5-c-menu__list li > button.pod-action-{action.lower()}")
        b.wait_not_present("ul.pf-v5-c-menu__list")

    def getStartTime(self, container: str, *, auth: bool) -> str:
        # don't format the raw time strings from the API, force json format
        out = self.execute(auth, "docker inspect --format '{{json .State.StartedAt}}' " + container)
        return out.strip().replace('"', '')

    def waitRestart(self, container: str, old_start: str, *, auth: bool) -> int:
        for _ in range(10):
            new_start = self.getStartTime(container, auth=auth)
            if new_start > old_start:
                return new_start
            time.sleep(1)
        else:
            self.fail("Timed out waiting for StartedAt change")

    # def testPods(self):
    #     b = self.browser

    #     self.login()

    #     self.filter_containers("running")
    #     if not self.machine.ostree_image:
    #         b.wait_in_text("#containers-containers", "No running containers")

    #     # Run a pods as system
    #     self.machine.execute("docker pod create --infra=false --name pod-1")

    #     self.waitPodRow("pod-1", False)
    #     self.filter_containers("all")
    #     self.waitPodContainer("pod-1", [])

    #     def get_pod_cpu_usage(pod_name):
    #         cpu = self.browser.text(f"#table-{pod_name}-title .pod-cpu")
    #         self.assertIn('%', cpu)
    #         return float(cpu[:-1])

    #     def get_pod_memory(pod_name):
    #         memory = self.browser.text(f"#table-{pod_name}-title .pod-memory")
    #         memory, unit = memory.split(' ')
    #         self.assertIn(unit, ["GB", "MB", "KB"])
    #         return float(memory)

        # run_cmd = f"docker run -d --pod pod-1 --name test-pod-1-system --stop-timeout 0 {IMG_ALPINE} sleep 100"
        # containerId = self.machine.execute(run_cmd).strip()
        # self.waitPodContainer("pod-1", [{"name": "test-pod-1-system", "image": IMG_ALPINE,
        #                                  "command": "sleep 100", "state": "Running", "id": containerId}])
        # cpu = get_pod_cpu_usage("pod-1")
        # b.wait(lambda: get_pod_memory("pod-1") > 0)

    #     # Test that cpu usage increases
    #     self.machine.execute("docker exec -di test-pod-1-system sh -c 'dd bs=1024 < /dev/urandom > /dev/null'")
    #     b.wait(lambda: get_pod_cpu_usage("pod-1") > cpu)

        # self.machine.execute("docker pod stop -t0 pod-1")  # disable timeout, so test doesn't wait endlessly
        # self.waitPodContainer("pod-1", [{"name": "test-pod-1-system", "image": IMG_ALPINE,
        #                                  "command": "sleep 100", "state": NOT_RUNNING, "id": containerId}])
        # self.filter_containers("running")
        # self.waitPodRow("pod-1", False)

        # self.filter_containers("all")
        # b.set_input_text('#containers-filter', 'pod-1')
        # self.waitPodContainer("pod-1", [{"name": "test-pod-1-system", "image": IMG_ALPINE,
        #                                  "command": "sleep 100", "state": NOT_RUNNING, "id": containerId}])
        # b.set_input_text('#containers-filter', 'test-pod-1-system')
        # self.waitPodContainer("pod-1", [{"name": "test-pod-1-system", "image": IMG_ALPINE,
        #                                  "command": "sleep 100", "state": NOT_RUNNING, "id": containerId}])
        # # TODO add pixel test when this is again reachable - https://github.com/cockpit-project/bots/issues/2463

        # # Check Pod Actions
        # self.performPodAction("pod-1", "system", "Start")
        # self.waitPodContainer("pod-1", [{"name": "test-pod-1-system", "image": IMG_ALPINE,
        #                                  "command": "sleep 100", "state": "Running", "id": containerId}])

        # self.performPodAction("pod-1", "system", "Pause")
        # self.waitPodContainer("pod-1", [{"name": "test-pod-1-system", "image": IMG_ALPINE,
        #                                  "command": "sleep 100", "state": "Paused", "id": containerId}])

        # self.performPodAction("pod-1", "system", "Unpause")
        # self.waitPodContainer("pod-1", [{"name": "test-pod-1-system", "image": IMG_ALPINE,
        #                                  "command": "sleep 100", "state": "Running", "id": containerId}])

        # self.performPodAction("pod-1", "system", "Stop")
        # self.waitPodContainer("pod-1", [{"name": "test-pod-1-system", "image": IMG_ALPINE,
        #                                  "command": "sleep 100", "state": NOT_RUNNING, "id": containerId}])

        # self.machine.execute("docker pod start pod-1")
        # self.waitPodContainer("pod-1", [{"name": "test-pod-1-system", "image": IMG_ALPINE,
        #                                  "command": "sleep 100", "state": "Running", "id": containerId}])

        # old_start = self.getStartTime("test-pod-1-system", auth=True)
        # self.performPodAction("pod-1", "system", "Restart")
        # self.waitRestart("test-pod-1-system", old_start, auth=True)

        # self.performPodAction("pod-1", "system", "Delete")
        # b.click(".pf-v5-c-modal-box button:contains(Delete)")
        # # Alert should be shown, that running pods need to be force deleted.
        # b.wait_visible(".pf-v5-c-modal-box__body .pf-v5-c-alert")
        # b.wait_in_text(".pf-v5-c-modal-box__body .pf-v5-c-list", "test-pod-1-system")
        # b.click(".pf-v5-c-modal-box button:contains('Force delete')")
        # self.waitPodRow("pod-1", False)

        # HACK: there is some race here which steals the focus from the filter input and selects the page text instead
        # for _ in range(3):
        #     b.focus('#containers-filter')
        #     time.sleep(1)
        #     if b.eval_js('document.activeElement == document.querySelector("#containers-filter")'):
        #         break
        # b.set_input_text('#containers-filter', '')
        # self.machine.execute("podman pod create --infra=false --name pod-2")
        # self.waitPodContainer("pod-2", [])
        # run_cmd = f"podman run -d --pod pod-2 --name test-pod-2-system --stop-timeout 0 {IMG_ALPINE} sleep 100"
        # containerId = self.machine.execute(run_cmd).strip()
        # self.waitPodContainer("pod-2", [{"name": "test-pod-2-system", "image": IMG_ALPINE,
        #                                  "command": "sleep 100", "state": "Running", "id": containerId}])
        # self.machine.execute("podman rm --force -t0 test-pod-2-system")
        # self.waitPodContainer("pod-2", [])
        # self.performPodAction("pod-2", "system", "Delete")
        # b.wait_not_in_text(".pf-v5-c-modal-box__body", "test-pod-2-system")
        # b.click(".pf-v5-c-modal-box button:contains('Delete')")
        # self.waitPodRow("pod-2", False)

    #     # Volumes / mounts
    #     self.machine.execute("docker pod create -p 9999:9999 -v /tmp:/app --name pod-3")
    #     self.machine.execute("docker pod start pod-3")

        # self.waitPodContainer("pod-3", [])
        # # Verify 1 port mapping
        # b.wait_in_text("#table-pod-3-title .pod-details-ports-btn", "1")
        # b.click("#table-pod-3-title .pod-details-ports-btn")
        # b.wait_in_text(".pf-v5-c-popover__content", "0.0.0.0:9999 → 9999/tcp")
        # # Verify 1 mount
        # b.wait_in_text("#table-pod-3-title .pod-details-volumes-btn", "1")
        # b.click("#table-pod-3-title .pod-details-volumes-btn")
        # b.wait_in_text(".pf-v5-c-popover__content", "/tmp ↔ /app")

    def testBasicSystem(self):
        self._testBasic(True)

        b = self.browser

        # Test dropping and gaining privileges
        b.set_val("#containers-containers-owner", "all")
        self.filter_containers("all")
        self.execute(False, "docker pod create --infra=false --name pod_user")
        self.execute(True, "docker pod create --infra=false --name pod_system")

        checkImage(b, IMG_REGISTRY, "system")
        checkImage(b, IMG_REGISTRY, "admin")
        b.wait_visible("#containers-containers .pod-name:contains('pod_user')")
        b.wait_visible("#containers-containers .pod-name:contains('pod_system')")
        b.wait_visible("#containers-containers .container-name:contains('a')")
        b.wait_visible("#containers-containers .container-name:contains('b')")

        # Drop privileges - all system things should disappear
        if b.machine.system_before(293):
            b.drop_superuser()
        else:
            drop_superuser(b)
        b.wait_not_present("#containers-containers .pod-name:contains('pod_system')")
        b.wait_not_present("#containers-containers .container-name:contains('a')")
        b.wait_visible("#containers-containers .pod-name:contains('pod_user')")
        b.wait_visible("#containers-containers .container-name:contains('b')")
        # Checking images is harder but if there would be more than one this would fail
        b.wait_visible(f"#containers-images:contains('{IMG_REGISTRY}')")

        # Owner select should disappear
        b.wait_not_present("#containers-containers-owner")

        # Also user selection in image download should not be visible
        b.click("#image-actions-dropdown")
        b.click("button:contains(Download new image)")

        b.wait_visible('div.pf-v5-c-modal-box header:contains("Search for an image")')
        b.wait_visible("div.pf-v5-c-modal-box footer button:contains(Download):disabled")
        b.wait_not_present("#as-user")
        b.click(".pf-v5-c-modal-box button:contains('Cancel')")
        b.wait_not_present('div.pf-v5-c-modal-box header:contains("Search for an image")')

        # Gain privileges
        if b.machine.system_before(293):
            b.become_superuser(passwordless=self.machine.image == "rhel4edge")
        else:
            become_superuser(b, passwordless=self.machine.image == "rhel4edge")

        # We are notified that we can also start the system one
        b.wait_in_text("#overview div.pf-v5-c-alert .pf-v5-c-alert__title", "System Docker service is also available")
        b.click("#overview div.pf-v5-c-alert .pf-v5-c-alert__action > button:contains(Start)")
        b.wait_not_present("#overview div.pf-v5-c-alert .pf-v5-c-alert__title")

        checkImage(b, IMG_REGISTRY, "system")
        checkImage(b, IMG_REGISTRY, "admin")
        b.wait_visible("#containers-containers .pod-name:contains('pod_user')")
        b.wait_visible("#containers-containers .pod-name:contains('pod_system')")
        b.wait_visible("#containers-containers .container-name:contains('a')")
        b.wait_visible("#containers-containers .container-name:contains('b')")

        # Owner select should appear
        b.wait_visible("#containers-containers-owner")

        # Also user selection in image download should be visible
        b.click("#image-actions-dropdown")
        b.click("button:contains(Download new image)")
        b.wait_visible('div.pf-v5-c-modal-box header:contains("Search for an image")')
        b.wait_visible("div.pf-v5-c-modal-box footer button:contains(Download):disabled")
        b.wait_visible("#as-user")
        b.click(".pf-v5-c-modal-box button:contains('Cancel')")
        b.wait_not_present('div.pf-v5-c-modal-box header:contains("Search for an image")')

        # Check that when we filter only system stuff an then drop privileges that we show user stuff
        b.set_val("#containers-containers-owner", "system")
        b.wait_not_present("#containers-containers .pod-name:contains('pod_user')")
        b.wait_not_present("#containers-containers .container-name:contains('b')")
        # Checking images is harder but if there would be more than one this would fail
        b.wait_visible(f"#containers-images:contains('{IMG_REGISTRY}')")

        if b.machine.system_before(293):
            b.drop_superuser()
        else:
            drop_superuser(b)

        b.wait_visible("#containers-containers .pod-name:contains('pod_user')")
        b.wait_visible("#containers-containers .container-name:contains('b')")
        # Checking images is harder but if there would be more than one this would fail
        b.wait_visible(f"#containers-images:contains('{IMG_REGISTRY}')")

        # Check showing of entrypoint
        b.click("#containers-containers-create-container-btn")
        b.click("#create-image-image-select-typeahead")
        b.click(f'button.pf-v5-c-select__menu-item:contains("{IMG_REGISTRY}")')
        b.wait_val("#run-image-dialog-command", '/etc/docker/registry/config.yml')
        b.wait_text("#run-image-dialog-entrypoint", '/entrypoint.sh')

        # Deleting image will cleanup both command and entrypoint
        b.click("button.pf-v5-c-select__toggle-clear")
        b.wait_val("#run-image-dialog-command", '')
        b.wait_not_present("#run-image-dialog-entrypoint")

        # Edited command will not be cleared
        b.click("#create-image-image-select-typeahead")
        b.click(f'button.pf-v5-c-select__menu-item:contains("{IMG_REGISTRY}")')
        b.wait_val("#run-image-dialog-command", '/etc/docker/registry/config.yml')
        b.set_input_text("#run-image-dialog-command", '/etc/docker/registry/config.yaml')
        b.click("button.pf-v5-c-select__toggle-clear")
        b.wait_not_present("#run-image-dialog-entrypoint")
        b.wait_val("#run-image-dialog-command", '/etc/docker/registry/config.yaml')

        # Setting a new image will still keep the old command and not prefill it
        b.click("#create-image-image-select-typeahead")
        b.click(f'button.pf-v5-c-select__menu-item:contains({IMG_ALPINE})')
        b.wait_visible("#run-image-dialog-pull-latest-image")
        b.wait_val("#run-image-dialog-command", '/etc/docker/registry/config.yaml')

        b.logout()

        if self.machine.ostree_image:
            self.machine.execute("echo foobar | passwd --stdin root")
            self.write_file("/etc/ssh/sshd_config.d/99-root-password.conf", "PermitRootLogin yes",
                            post_restore_action="systemctl try-restart sshd")
            self.machine.execute("systemctl try-restart sshd")

        # Test that when root is logged in we don't present "user" and "system"
        self.login_and_go("/docker", user="root", enable_root_login=True)
        b.wait_visible("#app")

        # `User Service is also available` banner should not be present
        b.wait_not_present("#overview div.pf-v5-c-alert")
        # There should not be any duplicate images listed
        # The "busybox" and "alpine" images have been deleted by _testBasic.
        showImages(b)
        self.waitNumImages(self.system_images_count - 2)
        # There should not be 'owner' selector
        b.wait_not_present("#containers-containers-owner")

        # Test the isSystem boolean for searching
        # https://github.com/cockpit-project/cockpit-docker/pull/891
        b.click("#containers-containers-create-container-btn")
        b.set_input_text("#create-image-image-select-typeahead", "registry")
        b.wait_visible('button.pf-v5-c-select__menu-item:contains("registry")')

    def testBasicUser(self):
        self._testBasic(False)

    def _testBasic(self, auth):
        b = self.browser

        def clickDeleteImage(image_sel):
            b.click(f'{image_sel} .pf-v5-c-menu-toggle')
            b.click(image_sel + " button.btn-delete")

        if not auth:
            self.allow_browser_errors("Failed to start system docker.socket.*")

        expected_ws = ""
        if auth and self.machine.ostree_image:
            expected_ws += "ws"

        self.login(auth)

        # Check all containers
        if auth:
            checkImage(b, IMG_ALPINE, "system")
            checkImage(b, IMG_BUSYBOX, "system")
            checkImage(b, IMG_REGISTRY, "system")

        checkImage(b, IMG_ALPINE, "admin")
        checkImage(b, IMG_BUSYBOX, "admin")
        checkImage(b, IMG_REGISTRY, "admin")

        # Check order of images
        text = b.text("#containers-images table")
        if auth:
            # all user images before all system images
            self.assertRegex(text, ".*admin.*system.*")
            self.assertNotRegex(text, ".*system.*admin.*")
        else:
            self.assertNotIn("system", text)
        # images are sorted alphabetically
        self.assertRegex(text, ".*/test-alpine.*/test-busybox.*/test-registry")

        # build a dummy image so that the timestamp is "today" (for predictable pixel tests)
        # ensure that CMD neither comes first (docker rmi leaves that layer otherwise)
        # nor last (then the topmost layer does not match the image ID)
        IMG_HELLO_LATEST = "localhost/test-hello:latest"
        self.machine.execute(f"""set -eu; D={self.vm_tmpdir}/hello;
        mkdir $D
        printf 'FROM scratch\\nCOPY test.txt /\\nCMD ["/run.sh"]\\nCOPY test.txt /test2.txt\\n' > $D/Containerfile
        echo hello > $D/test.txt""")
        self.execute(auth, f"docker build -t {IMG_HELLO_LATEST} {self.vm_tmpdir}/hello")

        # prepare image ids - much easier to pick a specific container
        images = {}
        for image in self.execute(auth, "docker images --noheading --no-trunc").strip().split("\n"):
            # <name> <tag> sha256:<sha> <other things>
            items = image.split()
            images[f"{items[0]}:{items[1]}"] = items[2].split(":")[-1]

        # show image listing toggle
        hello_sel = f"#containers-images tbody tr[data-row-id=\"{images[IMG_HELLO_LATEST]}{auth}\"]".lower()
        b.wait_visible(hello_sel)
        b.click(hello_sel + " td.pf-v5-c-table__toggle button")
        b.click(hello_sel + " .pf-v5-c-menu-toggle")
        b.wait_visible(hello_sel + " button.btn-delete")
        b.wait_in_text("#containers-images tbody.pf-m-expanded tr .image-details:first-child", "Command/run.sh")
        # Show history
        b.click("#containers-images tbody.pf-m-expanded .pf-v5-c-tabs__list li:nth-child(2) button")
        first_row_sel = "#containers-images .pf-v5-c-table__expandable-row.pf-m-expanded tbody:first-of-type"
        b.wait_in_text(f"{first_row_sel} td[data-label=\"ID\"]",
                       images[IMG_HELLO_LATEST][:12])
        created_sel = f"{first_row_sel} td[data-label=\"Created\"]"
        b.wait_in_text(f"{created_sel}", "today at")
        # topmost (last) layer
        created_sel = f"{first_row_sel} td[data-label=\"Created by\"]"
        b.wait_in_text(f"{created_sel}", "COPY")
        b.wait_in_text(f"{created_sel}", "in /test2.txt")
        # initial (first) layer
        last_row_sel = "#containers-images .pf-v5-c-table__expandable-row.pf-m-expanded tbody:last-of-type"
        b.wait_in_text(f"{last_row_sel} td[data-label=\"Created by\"]", "COPY")

        self.execute(auth, f"docker rmi {IMG_HELLO_LATEST}")
        b.wait_not_present(hello_sel)

        # make sure no running containers shown; on CoreOS there's the cockpit/ws container
        self.filter_containers('running')
        if auth and self.machine.ostree_image:
            self.waitContainerRow("ws")
        else:
            b.wait_in_text("#containers-containers", "No running containers")

        if auth:
            # Run two containers as system (first exits immediately)
            self.execute(auth, f"docker run -d --name test-sh-system --stop-timeout 0 {IMG_ALPINE} sh")
            self.execute(auth, f"docker run -d --name swamped-crate-system --stop-timeout 0 {IMG_BUSYBOX} sleep 1000")

        # Run two containers as admin (first exits immediately)
        self.execute(False, f"docker run -d --name test-sh-user --stop-timeout 0 {IMG_ALPINE} sh")
        self.execute(False, f"docker run -d --name swamped-crate-user --stop-timeout 0 {IMG_BUSYBOX} sleep 1000")

        # Test owner filtering
        if auth:
            self.waitNumImages(self.user_images_count + self.system_images_count)
            self.waitNumContainers(2, True)

            def verify_system():
                self.waitNumImages(self.system_images_count)
                b.wait_in_text("#containers-images", "system")
                self.waitNumContainers(1, True)
                b.wait_in_text("#containers-containers", "system")

            b.set_val("#containers-containers-owner", "system")
            verify_system()
            b.set_val("#containers-containers-owner", "all")
            b.go("#/?owner=system")
            verify_system()

            def verify_user():
                self.waitNumImages(self.user_images_count)
                b.wait_in_text("#containers-images", "admin")
                self.waitNumContainers(1, False)
                b.wait_in_text("#containers-containers", "admin")

            b.set_val("#containers-containers-owner", "user")
            verify_user()
            b.set_val("#containers-containers-owner", "all")
            b.go("#/?owner=user")
            verify_user()

            b.set_val("#containers-containers-owner", "all")
            self.waitNumImages(self.user_images_count + self.system_images_count)
            self.waitNumContainers(2, True)
        else:  # No 'owner' selector when not privileged
            b.wait_not_present("#containers-containers-owner")

        user_containers = {}
        system_containers = {}
        for container in self.execute(True, "docker ps --all --no-trunc").strip().split("\n")[1:]:
            # <sha> <other things> <name>
            items = container.split()
            system_containers[items[-1]] = items[0]
        for container in self.execute(False, "docker ps --all --no-trunc").strip().split("\n")[1:]:
            # <sha> <other things> <name>
            items = container.split()
            user_containers[items[-1]] = items[0]

        # running busybox shown
        if auth:
            self.waitContainerRow("swamped-crate-system")
            self.waitContainer(system_containers["swamped-crate-system"], True, name='swamped-crate-system',
                               image=IMG_BUSYBOX, cmd="sleep 1000", state='Running')

        self.waitContainerRow("swamped-crate-user")
        self.waitContainer(user_containers["swamped-crate-user"], False, name='swamped-crate-user',
                           image=IMG_BUSYBOX, cmd="sleep 1000", state='Running')

        # exited alpine not shown
        b.wait_not_in_text("#containers-containers", "alpine")

        # show all containers and check status
        b.go("#/?container=all")

        # exited alpine under everything list
        b.wait_visible("#containers-containers")
        if auth:
            self.waitContainer(system_containers["test-sh-system"], True, name='test-sh-system', image=IMG_ALPINE,
                               cmd='sh', state=NOT_RUNNING)

        self.waitContainer(user_containers["test-sh-user"], False, name='test-sh-user', image=IMG_ALPINE,
                           cmd='sh', state=NOT_RUNNING)

        self.performContainerAction("swamped-crate-user", "Delete")
        self.confirm_modal("Cancel")

        if auth:
            self.performContainerAction("swamped-crate-system", "Delete")
            self.confirm_modal("Cancel")

        # Checked order of containers
        expected = ["swamped-crate-user", "test-sh-user"]
        if auth:
            expected.extend(["swamped-crate-system", "test-sh-system"])
        expected.extend([expected_ws])
        b.wait_collected_text("#containers-containers .container-name", ''.join(sorted(expected)))

        # show running container
        self.filter_containers('running')
        if auth:
            self.waitContainer(system_containers["swamped-crate-system"], True, name='swamped-crate-system',
                               image=IMG_BUSYBOX, cmd="sleep 1000", state='Running')
        self.waitContainer(user_containers["swamped-crate-user"], False, name='swamped-crate-user',
                           image=IMG_BUSYBOX, cmd="sleep 1000", state='Running')
        # check exited alpine not in running list
        b.wait_not_in_text("#containers-containers", "alpine")

        # delete running container busybox using force delete
        if auth:
            self.performContainerAction("swamped-crate-system", "Delete")
            self.confirm_modal("Force delete")
            self.waitContainerRow("swamped-crate-system", False)

        self.filter_containers("all")

        self.performContainerAction("swamped-crate-user", "Delete")
        self.confirm_modal("Force delete")
        self.waitContainerRow("swamped-crate-user", False)

        self.waitContainerRow("test-sh-user")
        self.performContainerAction("test-sh-user", "Delete")
        self.confirm_modal("Delete")
        b.wait_not_in_text("#containers-containers", "test-sh-user")

        if auth:
            self.waitContainerRow("test-sh-system")
            self.performContainerAction("test-sh-system", "Delete")
            self.confirm_modal("Delete")
            b.wait_not_in_text("#containers-containers", "test-sh-system")

        # delete image busybox that hasn't been used
        # First try to just untag and then remove with more tags
        self.execute(auth, f"docker tag {IMG_BUSYBOX} {IMG_BUSYBOX}:1")
        self.execute(auth, f"docker tag {IMG_BUSYBOX} {IMG_BUSYBOX}:2")
        self.execute(auth, f"docker tag {IMG_BUSYBOX} {IMG_BUSYBOX}:3")
        self.execute(auth, f"docker tag {IMG_BUSYBOX} {IMG_BUSYBOX}:4")

        busybox_sel = f"#containers-images tbody tr[data-row-id=\"{images[IMG_BUSYBOX_LATEST]}{auth}\"]".lower()
        b.click(busybox_sel + " td.pf-v5-c-table__toggle button")

        b.wait_in_text(busybox_sel + " + tr", f"{IMG_BUSYBOX}:1")
        b.wait_in_text(busybox_sel + " + tr", f"{IMG_BUSYBOX}:2")
        b.wait_in_text(busybox_sel + " + tr", f"{IMG_BUSYBOX}:3")
        b.wait_in_text(busybox_sel + " + tr", f"{IMG_BUSYBOX}:4")

        clickDeleteImage(busybox_sel)
        self.assertTrue(b.get_checked(f".pf-v5-c-check__input[aria-label='{IMG_BUSYBOX_LATEST}']"))
        b.set_checked(f".pf-v5-c-check__input[aria-label='{IMG_BUSYBOX}:1']", True)
        b.set_checked(f".pf-v5-c-check__input[aria-label='{IMG_BUSYBOX}:3']", True)
        b.set_checked(f".pf-v5-c-check__input[aria-label='{IMG_BUSYBOX_LATEST}']", False)
        self.confirm_modal("Delete")
        b.wait_in_text(busybox_sel + " + tr", f"{IMG_BUSYBOX_LATEST}")
        b.wait_in_text(busybox_sel + " + tr", f"{IMG_BUSYBOX}:2")
        b.wait_not_in_text(busybox_sel + " + tr", f"{IMG_BUSYBOX}:1")
        b.wait_not_in_text(busybox_sel + " + tr", f"{IMG_BUSYBOX}:3")

        clickDeleteImage(busybox_sel)
        b.click("#delete-all")
        self.assertTrue(b.get_checked(f".pf-v5-c-check__input[aria-label='{IMG_BUSYBOX_LATEST}']"))
        self.assertTrue(b.get_checked(f".pf-v5-c-check__input[aria-label='{IMG_BUSYBOX}:2']"))
        self.assertTrue(b.get_checked(f".pf-v5-c-check__input[aria-label='{IMG_BUSYBOX}:4']"))
        self.confirm_modal("Delete")
        self.confirm_modal("Force delete")
        b.wait_not_present(busybox_sel)

        # Check that we correctly show networking information
        # Rootless don't have this info
        if auth:
            self.execute(auth, f"docker run -dt --name net_check --stop-timeout 0 {IMG_ALPINE}")
            self.toggleExpandedContainer("net_check")
            b.wait_in_text(".pf-m-expanded .container-details-networking",
                           self.execute(auth, """
                           docker inspect --format '{{.NetworkSettings.Gateway}}' net_check""").strip())
            b.wait_in_text(".pf-m-expanded .container-details-networking",
                           self.execute(auth, """
                           docker inspect --format '{{.NetworkSettings.IPAddress}}' net_check""").strip())
            b.wait_in_text(".pf-m-expanded .container-details-networking",
                           self.execute(auth, """
                           docker inspect --format '{{.NetworkSettings.MacAddress}}' net_check""").strip())
            self.execute(auth, "docker stop net_check")
            b.wait(lambda: self.execute(True, "docker ps --all | grep -e net_check -e Exited"))
            self.toggleExpandedContainer("net_check")
            sha = self.execute(auth, "docker inspect --format '{{.Id}}' net_check").strip()
            self.waitContainer(sha, auth, state='Exited')

        # delete image alpine that has been used by a container
        self.execute(auth, f"docker run -d --name test-sh4 --stop-timeout 0 {IMG_ALPINE} sh")
        # our pixel test expects both containers to be in state "Exited"
        sha = self.execute(auth, "docker inspect --format '{{.Id}}' test-sh4").strip()
        self.waitContainer(sha, auth, name="test-sh4", state='Exited')
        if auth:
            b.assert_pixels('#app', "overview", ignore=[".ignore-pixels"], skip_layouts=["rtl", "mobile"])
        alpine_sel = f"#containers-images tbody tr[data-row-id=\"{images[IMG_ALPINE_LATEST]}{auth}\"]".lower()
        b.wait_visible(alpine_sel)
        b.click(alpine_sel + " td.pf-v5-c-table__toggle button")
        clickDeleteImage(alpine_sel)
        self.confirm_modal("Delete")
        self.confirm_modal("Force delete")
        b.wait_not_present(alpine_sel)

        b.wait_collected_text("#containers-containers .container-name", expected_ws)
        self.execute(auth, f"docker run -d --name c --stop-timeout 0 {IMG_REGISTRY} sh")
        b.wait_collected_text("#containers-containers .container-name", "c" + expected_ws)
        self.execute(auth, f"docker run -d --name a --stop-timeout 0 {IMG_REGISTRY} sh")
        b.wait_collected_text("#containers-containers .container-name", "ac" + expected_ws)

        self.execute(False, f"docker run -d --name b --stop-timeout 0 {IMG_REGISTRY} sh")
        if auth:
            b.wait_collected_text("#containers-containers .container-name", "abc" + expected_ws)
            self.execute(False, f"docker run -d --name doremi --stop-timeout 0 {IMG_REGISTRY} sh")
            b.wait_collected_text("#containers-containers .container-name", "abcdoremi" + expected_ws)
            b.wait(lambda: self.getContainerAttr("doremi", "State") in NOT_RUNNING)
        else:
            b.wait_collected_text("#containers-containers .container-name", "abc")

        # Test intermediate images
        b.wait_not_present(".listing-action")
        tmpdir = self.execute(auth, "mktemp -d").strip()
        self.execute(auth, f"echo 'FROM {IMG_REGISTRY}\nRUN ls' > {tmpdir}/Dockerfile")
        self.execute(auth, f"docker build {tmpdir}")

        b.wait_not_in_text("#containers-images", "<none>:<none>")
        b.click(".listing-action button:contains('Show intermediate images')")
        b.wait_in_text("#containers-images", "<none>:<none>")
        b.wait_in_text("#containers-images tbody:last-child td[data-label=Created]", "today at")

        b.click(".listing-action button:contains('Hide intermediate images')")
        b.wait_not_in_text("#containers-images", "<none>:<none>")

        # Intermediate images are not shown in create container dialog
        b.click("#containers-containers-create-container-btn")
        b.wait_visible('div.pf-v5-c-modal-box header:contains("Create container")')
        b.click("#create-image-image-select-typeahead")
        b.wait_visible(f".pf-v5-c-select__menu-item:contains('{IMG_REGISTRY}')")
        b.wait_not_present(".pf-v5-c-select__menu-item:contains('none')")
        b.click(".pf-v5-c-modal-box .btn-cancel")
        b.wait_not_present(".pf-v5-c-modal-box")

        # Delete intermediate images
        intermediate_image_sel = "#containers-images tbody:last-child:contains('<none>:<none>')"
        b.click(".listing-action button:contains('Show intermediate images')")
        clickDeleteImage(intermediate_image_sel)
        self.confirm_modal("Delete")
        b.wait_not_present(intermediate_image_sel)

        # Create intermediate image and use it in a container
        tmpdir = self.execute(auth, "mktemp -d").strip()
        self.execute(auth, f"echo 'FROM {IMG_REGISTRY}\nRUN ls' > {tmpdir}/Dockerfile")
        IMG_INTERMEDIATE = 'localhost/test-intermediate'
        self.execute(auth, f"podman build -t {IMG_INTERMEDIATE} {tmpdir}")
        b.click(f'#containers-images tbody tr:contains("{IMG_INTERMEDIATE}") .ct-container-create')
        b.wait_visible('div.pf-v5-c-modal-box header:contains("Create container")')
        b.click("#create-image-create-btn")
        b.wait_not_present("div.pf-v5-c-modal-box")
        self.waitContainerRow(IMG_INTERMEDIATE)

        # Delete intermediate image which is in use
        self.execute(auth, f"podman untag {IMG_INTERMEDIATE}")
        clickDeleteImage(intermediate_image_sel)
        self.confirm_modal("Delete")
        self.confirm_modal("Force delete")
        b.wait_not_in_text("#containers-images", "<none>:<none>")
        b.wait_not_in_text("#containers-containers", IMG_INTERMEDIATE)

    def testCommitUser(self):
        self._testCommit(False)

    def testCommitSystem(self):
        self._testCommit(True)

    def _testCommit(self, auth):
        b = self.browser
        self.allow_browser_errors("Failed to commit container .* repository name must be lowercase")

        self.login(auth)

        # run a container (will exit immediately) and test the display of commit modal
        self.execute(auth, f"docker run -d --name test-sh0 --stop-timeout 0 {IMG_ALPINE} sh -c 'ls -a'")

        self.filter_containers("all")
        self.waitContainerRow("test-sh0")
        self.toggleExpandedContainer("test-sh0")

        self.performContainerAction("test-sh0", "Commit")
        b.wait_visible(".pf-v5-c-modal-box")

        b.wait_in_text(".pf-v5-c-modal-box__description", "state of the test-sh0 container")

        # Empty name yields warning
        b.click("button:contains(Commit)")
        b.wait_text("#commit-dialog-image-name-helper", "Image name is required")
        b.wait_visible("button:contains(Commit):disabled")
        b.wait_visible("button:contains('Force commit')")
        # Warning should be cleaned when updating name
        b.set_input_text("#commit-dialog-image-name", "foobar")
        b.wait_not_present("button:contains('Force commit')")
        b.wait_not_present("#commit-dialog-image-name-helper")

        # Existing name yields warning
        b.set_input_text("#commit-dialog-image-name", IMG_ALPINE)
        b.click("button:contains(Commit)")
        b.wait_text("#commit-dialog-image-name-helper", "Image name is not unique")
        b.wait_visible("button:contains(Commit):disabled")
        b.wait_visible("button:contains('Force commit')")
        # Warning should be cleaned when updating tag
        b.set_input_text("#commit-dialog-image-tag", "foobar")
        b.wait_not_present("button:contains('Force commit')")
        b.wait_not_present("#commit-dialog-image-name-helper")

        # Check failing commit
        b.set_input_text("#commit-dialog-image-name", "TEST")
        b.click("button:contains(Commit)")
        b.wait_in_text(".pf-v5-c-alert", "Failed to commit container test-sh0")
        b.wait_in_text(".pf-v5-c-alert", "repository name must be lowercase")

        # Test cancel
        self.confirm_modal("Cancel")

        # Force commit empty container
        self.performContainerAction("test-sh0", "Commit")
        b.wait_visible(".pf-v5-c-modal-box")
        # We prefill command
        b.wait_val("#commit-dialog-command", 'sh -c "ls -a"')
        # Test docker format
        b.set_checked("#commit-dialog-docker", True)
        b.click("button:contains(Commit)")
        self.confirm_modal("Force commit")

        # don't use waitNumImages() here, as we want to include anonymous images
        def waitImageCount(expected):
            if auth:
                expected += self.system_images_count

            b.wait_in_text("#containers-images", f"{expected} images")

        waitImageCount(self.user_images_count + 1)
        image_id = self.execute(auth, "docker images --sort created --format '{{.Id}}' | head -n 1").strip()
        manifest_type = self.execute(auth, "docker inspect --format '{{.ManifestType}}' " + image_id).strip()
        cmd = self.execute(auth, "docker inspect --format '{{.Config.Cmd}}' " + image_id).strip()
        self.assertIn("docker.distribution.manifest", manifest_type)
        self.assertEqual("[sh -c ls -a]", cmd)

        # Commit with name, tag, author and edited command
        self.performContainerAction("test-sh0", "Commit")
        b.wait_visible(".pf-v5-c-modal-box")
        b.set_input_text("#commit-dialog-image-name", "newname")
        b.set_input_text("#commit-dialog-image-tag", "24")
        b.set_input_text("#commit-dialog-author", "MM")
        b.set_input_text("#commit-dialog-command", "sh -c 'ps'")

        if auth:
            b.assert_pixels(".pf-v5-c-modal-box", "commit", skip_layouts=["rtl"])

        self.confirm_modal("Commit")

        waitImageCount(self.user_images_count + 2)
        self.assertEqual(self.execute(auth, "docker inspect --format '{{.Author}}' newname:24").strip(), "MM")
        self.assertEqual(self.execute(auth, "docker inspect --format '{{.Config.Cmd}}' newname:24").strip(),
                         "[sh -c ps]")
        self.assertIn("vnd.oci.image.manifest",
                      self.execute(auth, "docker inspect --format '{{.ManifestType}}' newname:24").strip())

        # Test commit of running container
        self.execute(auth, f"docker run -d --name test-sh2 --stop-timeout 0 {IMG_BUSYBOX} sleep 1000")
        self.performContainerAction("test-sh2", "Commit")
        b.wait_visible(".pf-v5-c-modal-box")
        b.set_input_text("#commit-dialog-image-name", "newname")
        self.confirm_modal("Commit")
        waitImageCount(self.user_images_count + 3)
        self.assertEqual(self.execute(auth,
                                      "docker inspect --format '{{.Config.Cmd}}' newname:latest").strip(),
                         "[sleep 1000]")

        # Test commit of running container with pause (also conflicting name through :latest)
        # This only works on rootless with cgroupsv2
        if auth or self.has_cgroupsV2:
            self.performContainerAction("test-sh2", "Commit")
            b.wait_visible(".pf-v5-c-modal-box")
            b.set_input_text("#commit-dialog-image-name", "newname")
            b.set_checked("#commit-dialog-pause", True)
            b.click("button:contains(Commit)")
            self.confirm_modal("Force commit")
            waitImageCount(self.user_images_count + 4)

    def testDownloadImage(self):
        b = self.browser
        execute = self.execute

        def prepare():
            # Create and start registry containers
            self.execute(True, f"docker run -d -p 5000:5000 --name registry --stop-timeout 0 {IMG_REGISTRY}")
            self.execute(True, f"docker run -d -p 6000:5000 --name registry_alt --stop-timeout 0 {IMG_REGISTRY}")
            # Add local insecure registry into registries conf
            self.machine.write("/etc/containers/registries.conf", REGISTRIES_CONF)
            self.execute(True, "systemctl stop docker.service")
            # Push busybox image to the local registries
            self.execute(True,
                         f"docker tag {IMG_BUSYBOX} localhost:5000/my-busybox; docker push localhost:5000/my-busybox")
            self.execute(True,
                         f"docker tag {IMG_BUSYBOX} localhost:6000/my-busybox; docker push localhost:6000/my-busybox")
            # Untag busybox image which duplicates the image we are about to download
            self.execute(True, f"docker rmi -f {IMG_BUSYBOX} localhost:5000/my-busybox localhost:6000/my-busybox")
            self.execute(False, f"docker rmi -f {IMG_BUSYBOX}")

        class DownloadImageDialog():
            def __init__(self, test_obj, imageName, imageTag=None, user="system"):
                self.imageName = imageName
                self.imageTag = imageTag
                self.user = user
                self.imageSha = ""
                self.assertTrue = test_obj.assertTrue

            def openDialog(self):
                # Open get new image modal
                b.click("#image-actions-dropdown")
                b.click("button:contains(Download new image)")
                b.wait_visible('div.pf-v5-c-modal-box header:contains("Search for an image")')
                b.wait_visible("div.pf-v5-c-modal-box footer button:contains(Download):disabled")

                return self

            def fillDialog(self):
                # Search for image specified with self.imageName and self.imageTag
                b.click(f"#{self.user}")
                b.set_val('#registry-select', "localhost:5000")
                # HACK: Sometimes the value is not shown fully. FIXME
                b.set_input_text("#search-image-dialog-name", self.imageName, value_check=False)
                if self.imageTag:
                    b.set_input_text(".image-tag-entry input", self.imageTag)

                return self

            def selectImageAndDownload(self):
                # Select and download the self.imageName image
                b.wait_visible(f".pf-v5-c-data-list .image-name:contains({self.imageName})")
                b.click(f".pf-v5-c-data-list .image-name:contains({self.imageName})")
                b.wait_visible("div.pf-v5-c-modal-box footer button:contains(Download):not([disabled])")
                b.click("div.pf-v5-c-modal-box footer button:contains(Download)")
                b.wait_not_present("div.pf-v5-c-modal-box")

                return self

            def expectDownloadErrorForNonExistingTag(self):
                title = f"Danger alert:Failed to download image localhost:5000/{self.imageName}:{self.imageTag}"
                b.wait_visible(f'h4.pf-v5-c-alert__title:contains("{title}")')

                return self

            def expectSearchErrorForNotExistingImage(self):
                b.wait_visible(f".pf-v5-c-modal-box__body:contains(No results for {self.imageName})")
                b.click(".pf-v5-c-modal-box button.btn-cancel")
                b.wait_not_present(".pf-v5-c-modal-box__body")

                return self

            def expectDownloadSuccess(self):
                # Confirm that the modal dialog is not open anymore
                b.wait_not_present('div.pf-v5-c-modal-box')
                # Confirm that the image got downloaded
                checkImage(b,
                           f"localhost:5000/{self.imageName}:{self.imageTag or 'latest'}",
                           "system" if self.user == "system" else "admin")

                # Confirm that no error has happened
                b.wait_not_present('h4.pf-v5-c-alert__title:contains("Failed to download image")')

                # Find out this image ID
                container_name = f"localhost:5000/{self.imageName}:{self.imageTag or 'latest'}"
                self.imageSha = execute(self.user == "system",
                                        f"docker inspect --format '{{{{.Id}}}}' {container_name}").strip()

                return self

            def deleteImage(self, force=False, another=None):
                imageTagSuffix = ":" + (self.imageTag or 'latest')

                # Select the image row

                # show image listing toggle
                imageId = f"{self.imageSha}{'true' if self.user == 'system' else 'false'}"
                sel = f"#containers-images tbody tr[data-row-id=\"{imageId}\"]"
                b.wait_visible(sel)
                b.click(sel + " td.pf-v5-c-table__toggle button")

                # Click the delete icon on the image row
                b.click(sel + " .pf-v5-c-menu-toggle")
                b.click(sel + ' button.btn-delete')

                if another:
                    b.click("#delete-all")
                    sel = f".pf-v5-c-check__input[aria-label='localhost:5000/{self.imageName}{imageTagSuffix}']"
                    self.assertTrue(b.get_checked(sel))
                    self.assertTrue(b.get_checked(f".pf-v5-c-check__input[aria-label='{another}']"))
                    b.click("#delete-all")
                    b.wait_visible("#btn-img-delete:disabled")

                    b.set_checked(
                        f".pf-v5-c-check__input[aria-label='localhost:5000/{self.imageName}{imageTagSuffix}']", True)
                    b.set_checked(f".pf-v5-c-check__input[aria-label='{another}']", True)

                # Confirm deletion in the delete dialog
                b.click(".pf-v5-c-modal-box #btn-img-delete")

                if force:
                    # Confirm force delete
                    b.click(".pf-v5-c-modal-box button:contains('Force delete')")

                b.wait_not_present(sel)

                return self

        prepare()

        self.login()

        # Test registries
        b.click("#image-actions-dropdown")
        b.click("button:contains(Download new image)")
        b.wait_visible('div.pf-v5-c-modal-box header:contains("Search for an image")')
        # HACK: Sometimes the value is not shown fully. FIXME
        b.set_input_text("#search-image-dialog-name", "my-busybox", value_check=False)

        b.wait_visible(".pf-v5-c-data-list .image-name:contains('localhost:5000/my-busybox')")
        b.wait_visible(".pf-v5-c-data-list .image-name:contains('localhost:6000/my-busybox')")
        b.assert_pixels(".docker-search", "download", skip_layouts=["rtl"])

        b.set_val('#registry-select', "localhost:6000")
        b.wait_not_present(".pf-v5-c-data-list .image-name:contains('localhost:5000/my-busybox')")
        b.wait_visible(".pf-v5-c-data-list .image-name:contains('localhost:6000/my-busybox')")
        b.click(".pf-v5-c-modal-box button:contains('Cancel')")
        b.wait_not_present('div.pf-v5-c-modal-box')

        dialog0 = DownloadImageDialog(self, imageName='my-busybox', user="system")
        dialog0.openDialog() \
            .fillDialog() \
            .selectImageAndDownload() \
            .expectDownloadSuccess()
        dialog0.deleteImage()

        dialog1 = DownloadImageDialog(self, imageName='my-busybox', user="user")
        dialog1.openDialog() \
            .fillDialog() \
            .selectImageAndDownload() \
            .expectDownloadSuccess()
        # test recognition/deletion of multiple image tags
        second_tag = "localhost/copybox:latest"
        self.execute(False, f"podman tag localhost:5000/my-busybox {second_tag}")
        # expand details
        b.click("#containers-images tr:contains('my-busybox') td.pf-v5-c-table__toggle button")
        b.wait_in_text("#containers-images tbody.pf-m-expanded tr .image-details", second_tag)
        dialog1.deleteImage(True, another=second_tag)

        dialog = DownloadImageDialog(self, imageName='my-busybox', imageTag='latest', user="system")
        dialog.openDialog() \
              .fillDialog() \
              .selectImageAndDownload() \
              .expectDownloadSuccess() \
              .deleteImage()

        dialog = DownloadImageDialog(self, imageName='foobar')
        dialog.openDialog() \
              .fillDialog() \
              .expectSearchErrorForNotExistingImage()

        dialog = DownloadImageDialog(self, imageName='my-busybox', imageTag='foobar')
        dialog.openDialog() \
              .fillDialog() \
              .selectImageAndDownload() \
              .expectDownloadErrorForNonExistingTag()

    def testLifecycleOperationsUser(self):
        self._testLifecycleOperations(False)

    def testLifecycleOperationsSystem(self):
        self._testLifecycleOperations(True)

    def _testLifecycleOperations(self, auth):
        b = self.browser

        if not auth:
            self.allow_browser_errors("Failed to start system docker.socket.*")

        self.login()
        self.filter_containers('all')

        # run a container
        self.execute(auth, f"""
                docker run -d --name swamped-crate --stop-timeout 0 {IMG_BUSYBOX} sh -c 'echo 123; sleep infinity';
                docker stop swamped-crate""")
        b.wait(lambda: self.execute(auth, "docker ps --all | grep -e swamped-crate -e Exited"))

        b.wait_visible("#containers-containers")
        container_sha = self.execute(auth, "docker inspect --format '{{.Id}}' swamped-crate").strip()
        self.waitContainer(container_sha, auth, name='swamped-crate', image=IMG_BUSYBOX,
                           state='Exited', owner="system" if auth else "admin")
        b.click("#containers-containers tbody tr:contains('swamped-crate') .pf-v5-c-menu-toggle")

        if not auth:
            # Checkpoint/restore is not supported on user containers yet - the related buttons should not be shown
            # Check that the restore option is not present
            b.wait_not_present(self.getContainerAction('swamped-crate', 'Restore'))

        # Health check is not set up
        b.wait_not_present(self.getContainerAction('swamped-crate', 'Run health check'))

        b.click("#containers-containers tbody tr:contains('swamped-crate') .pf-v5-c-menu-toggle")

        # Start the container
        self.performContainerAction(IMG_BUSYBOX, "Start")

        self.waitContainer(container_sha, auth, name='swamped-crate', image=IMG_BUSYBOX,
                           state='Running', owner="system" if auth else "admin")

        def get_cpu_usage(sel):
            cpu = self.getContainerAttr(sel, "CPU")
            self.assertIn('%', cpu)
            # If it not a number it will raise ValueError which is what we want to know
            return float(cpu[:-1])

        # Check we show usage
        b.wait(lambda: self.getContainerAttr(IMG_BUSYBOX, "CPU") != "")
        b.wait(lambda: self.getContainerAttr(IMG_BUSYBOX, "Memory") != "")
        memory = self.getContainerAttr(IMG_BUSYBOX, "Memory")
        if auth or self.has_cgroupsV2:
            cpu = get_cpu_usage(IMG_BUSYBOX)

            self.assertIn('/', memory)
            numbers = memory.split('/')
            self.assertTrue(numbers[0].strip().replace('.', '', 1).isdigit())
            full = numbers[1].strip().split()
            self.assertTrue(full[0].replace('.', '', 1).isdigit())
            self.assertIn(full[1], ["GB", "MB"])

            # Test that the value is updated dynamically
            self.execute(auth, "docker exec -i swamped-crate sh -c 'dd bs=1024 < /dev/urandom > /dev/null &'")
            b.wait(lambda: get_cpu_usage(IMG_BUSYBOX) > cpu)
            self.execute(auth, "docker exec swamped-crate sh -c 'pkill dd'")
        else:
            # No support for CGroupsV2
            self.assertEqual(self.getContainerAttr(IMG_BUSYBOX, "CPU"), "n/a")
            self.assertEqual(memory, "n/a")

        # Restart the container; there is no steady state change in the visible UI, so look for
        # a changed data-started-at attribute
        old_start = self.getStartTime("swamped-crate", auth=auth)
        b.wait_in_text(f'#containers-containers tr[data-started-at="{old_start}"]', "swamped-crate")
        self.performContainerAction(IMG_BUSYBOX, "Force restart")
        new_start = self.waitRestart("swamped-crate", old_start, auth=auth)
        b.wait_in_text(f'#containers-containers tr[data-started-at="{new_start}"]', "swamped-crate")
        self.waitContainer(container_sha, auth, name='swamped-crate', image=IMG_BUSYBOX, state='Running')

        self.waitContainerRow(IMG_BUSYBOX)
        if not auth:
            # Check that the checkpoint option is not present for rootless
            b.click(f"#containers-containers tbody tr:contains('{IMG_BUSYBOX}') .pf-v5-c-menu-toggle")
            b.wait_visible(self.getContainerAction(IMG_BUSYBOX, 'Force stop'))
            b.wait_not_present(self.getContainerAction(IMG_BUSYBOX, 'Checkpoint'))
            b.click(f"#containers-containers tbody tr:contains('{IMG_BUSYBOX}') .pf-v5-c-menu-toggle")
        # Stop the container
        self.performContainerAction(IMG_BUSYBOX, "Force stop")

        self.waitContainer(container_sha, auth, name='swamped-crate', image=IMG_BUSYBOX)
        b.wait(lambda: self.getContainerAttr("swamped-crate", "State") in NOT_RUNNING)
        b.wait(lambda: self.getContainerAttr("swamped-crate", "CPU") == "")
        b.wait(lambda: self.getContainerAttr("swamped-crate", "Memory") == "")

        # Check that container details are not lost when the container is stopped
        self.toggleExpandedContainer("swamped-crate")
        b.click(".pf-m-expanded button:contains('Integration')")
        b.wait_visible(f'#containers-containers tr:contains("{IMG_BUSYBOX}") dt:contains("Environment variables")')

        # Check that console reconnects when container starts
        b.click(".pf-m-expanded button:contains('Console')")
        b.wait_text(".pf-m-expanded .pf-v5-c-empty-state", "Container is not running")
        self.performContainerAction("swamped-crate", "Start")
        b.wait_in_text(".pf-m-expanded .xterm-accessibility-tree", "/ # ")
        b.focus(".pf-m-expanded .xterm-helper-textarea")
        b.key_press('clear\r')
        b.wait_not_in_text(".pf-m-expanded .xterm-accessibility-tree", "clear")
        b.wait_text(".pf-m-expanded .xterm-accessibility-tree > div:nth-child(1)", "/ # ")
        b.key_press('echo hello\r')
        b.wait_text(".pf-m-expanded .xterm-accessibility-tree > div:nth-child(2)", "hello")
        b.wait_text(".pf-m-expanded .xterm-accessibility-tree > div:nth-child(3)", "/ # ")
        self.performContainerAction("swamped-crate", "Stop")
        b.wait_text(".pf-m-expanded .xterm-accessibility-tree > div:nth-child(3)", "/ #  disconnected ")
        sha = self.execute(auth, "docker inspect --format '{{.Id}}' swamped-crate").strip()
        self.waitContainer(sha, auth, name='swamped-crate', image=IMG_BUSYBOX, state=NOT_RUNNING)
        self.performContainerAction("swamped-crate", "Start")
        self.waitContainer(sha, auth, state='Running')
        b.wait_text(".pf-m-expanded .xterm-accessibility-tree > div:nth-child(1)", "/ # ")
        b.wait_not_in_text(".pf-m-expanded .xterm-accessibility-tree > div:nth-child(2)", "hello")

        # Check that logs reconnect when container starts
        b.click(".pf-m-expanded button:contains('Logs')")
        self.performContainerAction("swamped-crate", "Stop")
        self.waitContainer(sha, auth, state=NOT_RUNNING)
        b.wait_in_text(".pf-m-expanded .container-logs .xterm-accessibility-tree", "Streaming disconnected")
        self.performContainerAction("swamped-crate", "Start")
        b.wait_in_text(".pf-m-expanded .container-logs .xterm-accessibility-tree", "Streaming disconnected123")

    def testCheckpointRestore(self):
        m = self.machine
        b = self.browser

        self.login()
        self.filter_containers('all')

        if not self.has_criu:
            # On cgroupsv1 systems just check that we get expected error messages

            # Run a container
            self.execute(True, f"docker run -dit --name swamped-crate --stop-timeout 0 {IMG_BUSYBOX} sh")
            b.wait(lambda: self.execute(True, "docker ps --all | grep -e swamped-crate"))

            # Checkpoint the container
            self.performContainerAction(IMG_BUSYBOX, "Checkpoint")
            b.set_checked('.pf-v5-c-modal-box input#checkpoint-dialog-keep', True)
            b.set_checked('.pf-v5-c-modal-box input#checkpoint-dialog-tcpEstablished', True)
            b.click('.pf-v5-c-modal-box button:contains(Checkpoint)')
            b.wait_not_present('.modal_dialog')

            def criu_alert():
                text = b.text(".pf-v5-c-alert.pf-m-danger > .pf-v5-c-alert__description").lower()
                return "checkpoint/restore requires at least criu" in text or "failed to check for criu" in text
            b.wait(criu_alert)
            return

        # Run a container
        mac_address = '92:d0:c6:0a:29:38'
        self.execute(True, f"""
            docker run -dit --mac-address {mac_address} --name swamped-crate --stop-timeout 0 {IMG_BUSYBOX} sh;
            docker stop swamped-crate
        """)
        b.wait(lambda: self.execute(True, "docker ps --all | grep -e swamped-crate -e Exited"))

        # Check that the restore option is not present (i.e. start is a regular button)
        b.click(f"#containers-containers tbody tr:contains('{IMG_BUSYBOX}') .pf-v5-c-menu-toggle")
        b.wait_not_present(self.getContainerAction(IMG_BUSYBOX, 'Restore'))
        b.click(f"#containers-containers tbody tr:contains('{IMG_BUSYBOX}') .pf-v5-c-menu-toggle")

        # Start the container
        self.performContainerAction("swamped-crate", "Start")
        b.wait(lambda: self.getContainerAttr("swamped-crate", "State") in 'Running')

        self.toggleExpandedContainer("swamped-crate")
        b.wait_visible(".pf-m-expanded button:contains('Details')")
        b.wait_not_present(f'#containers-containers tr:contains("{IMG_BUSYBOX}") dt:contains("Latest checkpoint")')

        # Checkpoint the container
        self.performContainerAction("swamped-crate", "Checkpoint")
        b.set_checked('.pf-v5-c-modal-box input#checkpoint-dialog-keep', True)
        b.set_checked('.pf-v5-c-modal-box input#checkpoint-dialog-tcpEstablished', True)
        b.click('.pf-v5-c-modal-box button:contains(Checkpoint)')

        with b.wait_timeout(300):
            b.wait_not_present(".pf-v5-c-modal-box")

        if self.has_criu:
            b.wait(lambda: self.getContainerAttr("swamped-crate", "State") in NOT_RUNNING)
            b.wait_in_text(
                f'#containers-containers tr:contains("{IMG_BUSYBOX}") dt:contains("Latest checkpoint") + dd',
                'today at'
            )
        else:
            # expect proper error message
            b.wait_in_text(".pf-v5-c-alert.pf-m-danger", "Failed to checkpoint container swamped-crate")
            b.wait(lambda: "checkpoint/restore requires at least criu" in
                   b.text(".pf-v5-c-alert.pf-m-danger > .pf-v5-c-alert__description").lower())
            return

        # Restore the container
        self.waitContainerRow("swamped-crate")
        self.performContainerAction("swamped-crate", "Restore")
        b.set_checked('.pf-v5-c-modal-box input#restore-dialog-keep', True)
        b.set_checked('.pf-v5-c-modal-box input#restore-dialog-tcpEstablished', True)
        b.set_checked('.pf-v5-c-modal-box input#restore-dialog-ignoreStaticIP', True)
        b.set_checked('.pf-v5-c-modal-box input#restore-dialog-ignoreStaticMAC', True)
        b.click('.pf-v5-c-modal-box button:contains(Restore)')
        b.wait(lambda: self.getContainerAttr("swamped-crate", "State") in 'Running')

        # A new MAC address should have been generated
        # Fixed in docker 4.4.0 https://github.com/containers/docker/issues/16666
        cmd = "docker inspect --format '{{.NetworkSettings.MacAddress}}' swamped-crate"
        new_mac_address = self.execute(True, cmd).strip()
        if docker_version(self) >= (4, 4, 0):
            self.assertNotEqual(new_mac_address, mac_address)
        else:
            self.assertEqual(new_mac_address, mac_address)

        # Checkpoint the container without stopping
        self.waitContainerRow("swamped-crate")
        self.performContainerAction("swamped-crate", "Checkpoint")
        b.set_checked('.pf-v5-c-modal-box input#checkpoint-dialog-leaveRunning', True)
        b.click('.pf-v5-c-modal-box button:contains(Checkpoint)')
        b.wait_not_present('.modal_dialog')

        # Stop the container
        m.execute("docker stop swamped-crate")
        b.wait(lambda: self.getContainerAttr("swamped-crate", "State") in NOT_RUNNING)

        # Restore the container
        self.performContainerAction("swamped-crate", "Restore")
        b.click('.pf-v5-c-modal-box button:contains(Restore)')
        b.wait(lambda: self.getContainerAttr("swamped-crate", "State") in 'Running')

    def testNotRunning(self):
        b = self.browser

        def disable_system():
<<<<<<< HEAD
            self.execute(True, "systemctl disable --now docker.socket")
            self.execute(True, "killall docker || true")
=======
            self.execute(True, "systemctl disable --now podman.socket; systemctl stop podman.service")
>>>>>>> f2145f14

        def enable_system():
            self.execute(True, "systemctl enable --now docker.socket")

        def enable_user():
            self.execute(False, "systemctl --user enable --now docker.socket")

        def disable_user():
            self.execute(False, "systemctl --user disable --now docker.socket")

        def is_active_system(string):
            b.wait(lambda: self.execute(True, "systemctl is-active docker.socket || true").strip() == string)

        def is_enabled_system(string):
            b.wait(lambda: self.execute(True, "systemctl is-enabled docker.socket || true").strip() == string)

        def is_active_user(string):
            b.wait(lambda: self.execute(False, "systemctl --user is-active docker.socket || true").strip() == string)

        def is_enabled_user(string):
            b.wait(lambda: self.execute(False, "systemctl --user is-enabled docker.socket || true").strip() == string)

        disable_system()
        disable_user()
        self.login_and_go("/docker")

        # Troubleshoot action
        b.click("#app .pf-v5-c-empty-state button.pf-m-link")
        b.enter_page("/system/services")
        # services page is too slow
        with b.wait_timeout(60):
            b.wait_in_text("#service-details", "docker.socket")

        # Start action, with enabling (by default)
        b.go("/docker")
        b.enter_page("/docker")
        b.click("#app .pf-v5-c-empty-state button.pf-m-primary")

        b.wait_visible("#containers-containers")
        b.wait_not_present("#overview div.pf-v5-c-alert.pf-m-info")

        is_active_system("active")
        is_active_user("active")
        is_enabled_system("enabled")
        is_enabled_user("enabled")

        # Start action, without enabling
        disable_system()
        disable_user()
        b.click("#app .pf-v5-c-empty-state input[type=checkbox]")
        b.assert_pixels("#app .pf-v5-c-empty-state", "docker-service-disabled", skip_layouts=["medium", "mobile"])
        b.click("#app .pf-v5-c-empty-state button.pf-m-primary")

        b.wait_visible("#containers-containers")
        is_enabled_system("disabled")
        is_enabled_user("disabled")
        is_active_system("active")
        is_active_user("active")

        b.logout()
        disable_system()
        # HACK: Due to https://github.com/containers/docker/issues/7180, avoid
        # user docker.service to time out; make sure to start it afresh
        disable_user()
        enable_user()
        self.login_and_go("/docker")
        b.wait_in_text("#overview div.pf-v5-c-alert .pf-v5-c-alert__title", "System Docker service is also available")
        b.click("#overview div.pf-v5-c-alert .pf-v5-c-alert__action > button:contains(Start)")
        b.wait_not_present("#overview div.pf-v5-c-alert")
        is_active_system("active")
        is_active_user("active")
        is_enabled_user("enabled")
        is_enabled_system("enabled")

        b.logout()
        disable_user()
        enable_system()
        self.login_and_go("/docker")
        b.wait_in_text("#overview div.pf-v5-c-alert .pf-v5-c-alert__title", "User Docker service is also available")
        b.click("#overview div.pf-v5-c-alert .pf-v5-c-alert__action > button:contains(Start)")
        b.wait_not_present("#overview div.pf-v5-c-alert")
        is_active_system("active")
        is_active_user("active")
        is_enabled_user("enabled")
        is_enabled_system("enabled")

        b.logout()
        disable_user()
        disable_system()
        self.login_and_go("/docker", superuser=False)
        b.click("#app .pf-v5-c-empty-state button.pf-m-primary")
        b.wait_visible("#containers-containers")
        b.wait_not_present("#overview div.pf-v5-c-alert")

        is_active_system("inactive")
        is_active_user("active")
        is_enabled_user("enabled")
        is_enabled_system("disabled")
        b.logout()

        # no Troubleshoot action without cockpit-system package
        disable_system()
        disable_user()
        self.restore_dir("/usr/share/cockpit/systemd")
        self.machine.execute("rm /usr/share/cockpit/systemd/manifest.json")
        self.login_and_go("/docker")
        b.wait_visible("#app .pf-v5-c-empty-state button.pf-m-primary")
        self.assertFalse(b.is_present("#app .pf-v5-c-empty-state button.pf-m-link"))
        # starting still works
        b.click("#app .pf-v5-c-empty-state button.pf-m-primary")
        b.wait_visible("#containers-containers")

        self.allow_restart_journal_messages()
        self.allow_journal_messages(".*docker/docker.sock/.*: couldn't connect:.*")
        self.allow_journal_messages(".*docker/docker.sock: .*Connection.*Error.*")
        self.allow_journal_messages(".*docker/docker.sock/.*/events.*: received truncated HTTP response.*")

    def testCreateContainerSystem(self):
        self._testCreateContainer(True)

    def testCreateContainerUser(self):
        self._testCreateContainer(False)

    def _testCreateContainer(self, auth):
        new_container = 'new-container'
        self.execute(True, f"docker run -d --name {new_container} --stop-timeout 0 {IMG_BUSYBOX} touch /latest")
        self.execute(True, f"docker commit {new_container} newimage")
        new_image_sha = self.execute(True, "docker inspect --format '{{.Id}}' newimage").strip()

        self.execute(True, f"docker run -d -p 5000:5000 --name registry --stop-timeout 0 {IMG_REGISTRY}")
        self.execute(True, f"docker run -d -p 6000:5000 --name registry_alt --stop-timeout 0 {IMG_REGISTRY}")
        # Add local insecure registry into registries conf
        self.machine.write("/etc/containers/registries.conf", REGISTRIES_CONF)
        self.execute(True, "systemctl stop docker.service")
        # Push busybox image to the local registries
        self.execute(True,
                     f"docker tag {IMG_BUSYBOX} localhost:5000/my-busybox; docker push localhost:5000/my-busybox")
        self.execute(True,
                     f"docker tag {IMG_BUSYBOX} localhost:6000/my-busybox; docker push localhost:6000/my-busybox")
        # Untag busybox image which duplicates the image we are about to download
        self.execute(True, f"docker rmi -f {IMG_BUSYBOX} localhost:5000/my-busybox localhost:6000/my-busybox")

        self.login(auth)

        b = self.browser
        container_name = "busybox-downloaded"

        b.click("#containers-containers button.pf-v5-c-button.pf-m-primary")
        b.set_input_text("#run-image-dialog-name", container_name)

        # Test invalid input
        b.set_input_text("#create-image-image-select-typeahead", "|alpi*ne?\\")
        b.wait_text("button.pf-v5-c-select__menu-item:not(.pf-m-disabled)", "localhost/test-alpine:latest")

        # No local results found
        b.set_input_text("#create-image-image-select-typeahead", "notfound")

        b.click('button.pf-v5-c-toggle-group__button:contains("Local")')
        b.wait_text("button.pf-v5-c-select__menu-item.pf-m-disabled", "No images found")

        # Local results found
        b.set_input_text("#create-image-image-select-typeahead", "registry")
        if auth:
            b.assert_pixels(".pf-v5-c-modal-box", "image-select", skip_layouts=["rtl"])
        b.click('button.pf-v5-c-toggle-group__button:contains("Local")')
        b.wait_text("button.pf-v5-c-select__menu-item", IMG_REGISTRY_LATEST)

        # Local registry
        b.set_input_text("#create-image-image-select-typeahead", "my-busybox")
        b.click('button.pf-v5-c-toggle-group__button:contains("localhost:5000")')
        b.wait_text("button.pf-v5-c-select__menu-item:not(.pf-m-disabled)", "localhost:5000/my-busybox")

        # Select image
        b.click('button.pf-v5-c-select__menu-item:contains("localhost:5000/my-busybox")')

        # Remote image, no pull latest image option
        b.wait_not_present("#run-image-dialog-pull-latest-image")

        # Create Container, image is pulled and should end up being "running"
        b.click('.pf-v5-c-modal-box__footer #create-image-create-run-btn')
        sel = " span:not(.downloading)"
        b.wait(lambda: self.getContainerAttr(container_name, "State", sel) in 'Running')
<<<<<<< HEAD
        output = self.execute(auth, f"docker exec {container_name} ls -lh /latest || true").strip()
        self.assertEqual('', output)
=======
        self.execute(auth, f"podman exec {container_name} test ! -e /latest")
>>>>>>> f2145f14

        # Now that we have downloaded an image, verify that selecting download latest image
        # downloads the latest image we now push to the registry. Note this image has a /latest file
        # to differnatiate it from the other local image.
        self.execute(True, f"docker push {new_image_sha} localhost:5000/my-busybox")
        self.execute(True, f"docker push {new_image_sha} localhost:6000/my-busybox")
        self.execute(True, f"docker rmi {new_image_sha}")

        container_name = "busybox-latest"

        b.click("#containers-containers button.pf-v5-c-button.pf-m-primary")
        b.set_input_text("#run-image-dialog-name", container_name)

        # Local registry
        b.set_input_text("#create-image-image-select-typeahead", "my-busybox")
        b.click('button.pf-v5-c-toggle-group__button:contains("Local")')

        # Select image
        b.click('button.pf-v5-c-select__menu-item:contains("localhost:5000/my-busybox")')

        # Pull the latest image
        b.set_checked("#run-image-dialog-pull-latest-image", True)

        # Create Container, image is pulled and should end up being "running"
        b.click('.pf-v5-c-modal-box__footer #create-image-create-run-btn')
        sel = " span:not(.downloading)"
        b.wait(lambda: self.getContainerAttr(container_name, "State", sel) in 'Running')
        # Verify that the latest file exists
        output = self.execute(auth, f"docker exec {container_name} ls -lh /latest").strip()
        self.assertNotIn("No such file or directory", output)

        # Test creating a container with
        if auth:
            container_name = "busybox-download-admin"
            b.click("#containers-containers button.pf-v5-c-button.pf-m-primary")

            # Start container as admin
            b.click('#run-image-dialog-owner-user')

            # Create Container, image is pulled and should end up being "Running"
            b.set_input_text("#run-image-dialog-name", container_name)

            b.set_input_text("#create-image-image-select-typeahead", IMG_BUSYBOX)
            b.click('button.pf-v5-c-toggle-group__button:contains("Local")')
            b.click(f'button.pf-v5-c-select__menu-item:contains("{IMG_BUSYBOX}")')

            b.click('.pf-v5-c-modal-box__footer #create-image-create-run-btn')
            b.wait(lambda: self.getContainerAttr(container_name, "State", sel) in 'Running')

    def testRunImageSystem(self):
        self._testRunImage(True)

    def testRunImageUser(self):
        self._testRunImage(False)

    def _testRunImage(self, auth):
        b = self.browser
        m = self.machine

        # Just drop user images so we can use simpler selectors
        if auth:
            self.execute(False, "docker rmi --all")

        self.login(auth)

        b.click("#containers-images button.pf-v5-c-expandable-section__toggle")

        b.wait_in_text("#containers-images", IMG_BUSYBOX)
        b.wait_in_text("#containers-images", IMG_ALPINE)
        if auth:
            b.wait_not_in_text("#containers-images", "admin")

        # Check command in alpine
        b.wait_visible(f'#containers-images td[data-label="Image"]:contains("{IMG_ALPINE}")')
        b.click(f'#containers-images tbody tr:contains("{IMG_ALPINE}") .ct-container-create')
        b.wait_visible('div.pf-v5-c-modal-box header:contains("Create container")')
        # depending on the precise container, this can be /bin/sh or /bin/ash
        cmd = self.execute(auth, 'docker image inspect --format "{{.Config.Cmd}}" ' + IMG_ALPINE)
        cmd = cmd.strip().replace('[', '').replace(']', '')
        b.wait_attr("#run-image-dialog-command", "value", cmd)
        b.click(".btn-cancel")

        # Open run image dialog
        b.wait_visible(f'#containers-images td[data-label="Image"]:contains("{IMG_BUSYBOX}")')
        b.click(f'#containers-images tbody tr:contains("{IMG_BUSYBOX}") .ct-container-create')
        b.wait_visible('div.pf-v5-c-modal-box header:contains("Create container")')

        # Inspect and fill modal dialog
        b.wait_val("#create-image-image-select-typeahead", IMG_BUSYBOX_LATEST)

        # Check that there is autogenerated name and then overwrite it
        b.wait_not_val("#run-image-dialog-name", "")
        b.set_input_text("#run-image-dialog-name", "busybox-with-tty")

        b.wait_visible("#run-image-dialog-command[value='sh']")

        # Check memory configuration
        # Only works with CGroupsV2
        if auth or self.has_cgroupsV2:
            b.set_checked("#run-image-dialog-memory-limit-checkbox", True)
            b.wait_visible("#run-image-dialog-memory-limit-checkbox:checked")
            b.wait_visible('#run-image-dialog-memory-limit input[value="512"]')
            b.set_input_text("#run-image-dialog-memory-limit input[type=number]", "0.5")
            b.set_val('#memory-unit-select', "GB")

        # CPU shares work only with system containers
        if auth:
            # Check that the checkbox is enabled when clicked on the field
            b.wait_visible("#run-image-dialog-cpu-priority-checkbox:not(:checked)")
            b.click('#run-image-cpu-priority')
            b.wait_visible("#run-image-dialog-cpu-priority-checkbox:checked")
            b.set_checked("#run-image-dialog-cpu-priority-checkbox", False)

            b.set_checked("#run-image-dialog-cpu-priority-checkbox", True)
            b.wait_visible("#run-image-dialog-cpu-priority-checkbox:checked")
            b.wait_visible('#run-image-dialog-cpu-priority input[value="1024"]')
            b.set_input_text("#run-image-dialog-cpu-priority input[type=number]", "512")
        else:
            b.wait_not_present("#run-image-dialog-cpu-priority-checkbox")

        # Enable tty
        b.set_checked("#run-image-dialog-tty", True)

        # Set up command line
        b.set_input_text('#run-image-dialog-command',
                         "sh -c 'for i in $(seq 20); do sleep 1; echo $i; done; sleep infinity'")

        if auth:
            # Set restart policy to 3 retries
            b.set_val("#run-image-dialog-restart-policy", "on-failure")
            b.set_input_text('#run-image-dialog-restart-retries input', '3')
        else:  # no lingering enabled so it's disabled
            b.wait_not_present("#run-image-dialog-restart-policy")

        # Switch to Integration tab
        b.click("#pf-tab-1-create-image-dialog-tab-integration")

        # Configure published ports
        b.click('.publish-port-form .btn-add')
        b.set_input_text('#run-image-dialog-publish-0-host-port', '6000')
        b.set_input_text('#run-image-dialog-publish-0-container-port', '5000')
        b.click('.publish-port-form .btn-add')
        b.set_input_text('#run-image-dialog-publish-1-ip-address', '127.0.0.1')
        b.set_input_text('#run-image-dialog-publish-1-host-port', '6001')
        b.set_input_text('#run-image-dialog-publish-1-container-port', '5001')
        b.set_val('#run-image-dialog-publish-1-protocol', "udp")
        b.click('.publish-port-form .btn-add')
        b.set_input_text('#run-image-dialog-publish-2-ip-address', '7001')
        b.set_input_text('#run-image-dialog-publish-2-host-port', '7001')
        b.click('#run-image-dialog-publish-2-btn-close')
        b.click('.publish-port-form .btn-add')
        b.set_input_text('#run-image-dialog-publish-3-container-port', '8001')
        b.click('.publish-port-form .btn-add')
        b.set_input_text('#run-image-dialog-publish-4-ip-address', '127.0.0.2')
        b.set_input_text('#run-image-dialog-publish-4-container-port', '9001')

        # Configure env
        b.click('.env-form .btn-add')
        b.set_input_text('#run-image-dialog-env-0-key', 'APPLE')
        b.set_input_text('#run-image-dialog-env-0-value', 'ORANGE')
        b.click('.env-form .btn-add')
        b.set_input_text('#run-image-dialog-env-1-key', 'PEAR')
        b.set_input_text('#run-image-dialog-env-1-value', 'BANANA')
        b.click('.env-form .btn-add')
        b.set_input_text('#run-image-dialog-env-2-key', 'MELON')
        b.set_input_text('#run-image-dialog-env-2-value', 'GRAPE')
        b.click('#run-image-dialog-env-2-btn-close')
        b.click('.env-form .btn-add')
        # Test inputting an key=var entry
        b.set_val('#run-image-dialog-env-3-value',
                  "RHUBARB=STRAWBERRY DURIAN=LEMON TEST_URL=wss://cockpit/?start=1&stop=0")
        # set_val does not trigger onChange so append a space.
        b.set_input_text('#run-image-dialog-env-3-value', ' ', append=True, value_check=False)

        b.click('.env-form .btn-add')
        b.set_input_text('#run-image-dialog-env-6-key', 'HOSTNAME')
        b.set_input_text('#run-image-dialog-env-6-value', 'busybox')

        # Test inputting a var with = in it doesn't reset key
        b.click('.env-form .btn-add')
        b.set_input_text('#run-image-dialog-env-7-key', 'TEST')
        b.set_input_text('#run-image-dialog-env-7-value', 'REBASE=1')

        # Configure volumes
        b.click('.volume-form .btn-add')
        rodir, rwdir = m.execute("mktemp; mktemp").split('\n')[:2]
        m.execute(f"chown admin:admin {rodir}")
        m.execute(f"chown admin:admin {rwdir}")
        b.set_checked("#run-image-dialog-volume-0-mode", False)

        if self.has_selinux:
            b.set_val('#run-image-dialog-volume-0-selinux', "z")
        else:
            b.wait_not_present('#run-image-dialog-volume-0-selinux')

        b.set_file_autocomplete_val("#run-image-dialog-volume-0 .pf-v5-c-select", rodir)
        b.key_press(["\r"])
        b.set_input_text('#run-image-dialog-volume-0-container-path', '/tmp/ro')
        ro_label = m.execute(f"ls -dZ {rodir}").split(" ")[0]
        b.key_press(["\r"])
        b.click('.volume-form .btn-add')
        b.wait_visible('#run-image-dialog-volume-1')
        b.click('#run-image-dialog-volume-1-btn-close')
        b.wait_not_present('#run-image-dialog-volume-1')
        b.click('.volume-form .btn-add')

        if auth:
            b.assert_pixels(".pf-v5-c-modal-box", "integration",
                            ignore=["#run-image-dialog-volume-0 .pf-v5-c-select__toggle-typeahead"],
                            skip_layouts=["rtl"])

        if self.has_selinux:
            b.set_val('#run-image-dialog-volume-2-selinux', "Z")
        else:
            b.wait_not_present('#run-image-dialog-volume-2-selinux')

        b.set_file_autocomplete_val("#run-image-dialog-volume-2 .pf-v5-c-select", rwdir)
        b.key_press(["\r"])
        b.set_input_text('#run-image-dialog-volume-2-container-path', '/tmp/rw')
        rw_label = m.execute(f"ls -dZ {rwdir}").split(" ")[0]

        b.click('.pf-v5-c-modal-box__footer #create-image-create-run-btn')
        b.wait_not_present("div.pf-v5-c-modal-box")
        self.waitContainerRow(IMG_BUSYBOX)
        sha = self.execute(auth, "docker inspect --format '{{.Id}}' busybox-with-tty").strip()
        self.waitContainer(sha, auth, name='busybox-with-tty', image=IMG_BUSYBOX,
                           cmd='sh -c "for i in $(seq 20); do sleep 1; echo $i; done; sleep infinity"',
                           state='Running', owner="system" if auth else "admin")
        hasTTY = self.execute(auth, "docker inspect --format '{{.Config.Tty}}' busybox-with-tty").strip()
        self.assertEqual(hasTTY, 'true')
        # Only works with CGroupsV2
        if auth or self.has_cgroupsV2:
            memory = self.execute(auth, "docker inspect --format '{{.HostConfig.Memory}}' busybox-with-tty").strip()
            self.assertEqual(memory, '500000000')

        if auth:
            cpuShares = self.execute(auth,
                                     "docker inspect --format '{{.HostConfig.CpuShares}}' busybox-with-tty").strip()
            self.assertEqual(cpuShares, '512')

        restartPolicy = self.getRestartPolicy(auth, "busybox-with-tty")
        if auth:
            self.assertEqual(restartPolicy, '{on-failure 3}')
        else:
            # No restart policy
            self.assertEqual(restartPolicy, '{ 0}')

        b.wait(lambda: "3" in self.execute(auth, "docker logs busybox-with-tty"))

        self.toggleExpandedContainer(IMG_BUSYBOX)

        b.wait_in_text(f'#containers-containers tr:contains("{IMG_BUSYBOX}") dt:contains("Created") + dd', 'today at')

        b.click(".pf-m-expanded button:contains('Integration')")

        b.wait_in_text(f'#containers-containers tr:contains("{IMG_BUSYBOX}") dt:contains("Ports") + dd',
                       '0.0.0.0:6000 \u2192 5000/tcp')
        b.wait_in_text(f'#containers-containers tr:contains("{IMG_BUSYBOX}") dt:contains("Ports") + dd',
                       '127.0.0.1:6001 \u2192 5001/udp')
        b.wait_in_text(f'#containers-containers tr:contains("{IMG_BUSYBOX}") dt:contains("Ports") + dd',
                       '127.0.0.2:')
        b.wait_in_text(f'#containers-containers tr:contains("{IMG_BUSYBOX}") dt:contains("Ports") + dd',
                       ' \u2192 8001/tcp')
        b.wait_not_in_text(f'#containers-containers tr:contains("{IMG_BUSYBOX}") dt:contains("Ports") + dd',
                           '7001/tcp')

<<<<<<< HEAD
        ports = self.execute(auth, "docker inspect --format '{{.NetworkSettings.Ports}}' busybox-with-tty")
        self.assertIn('5000/tcp:[{ 6000}]', ports)
=======
        ports = self.execute(auth, "podman inspect --format '{{.NetworkSettings.Ports}}' busybox-with-tty")
        self.assertRegex(ports, r'5000/tcp:\[{(0.0.0.0)? 6000}\]')
>>>>>>> f2145f14
        self.assertIn('5001/udp:[{127.0.0.1 6001}]', ports)
        self.assertIn('8001/tcp:[{', ports)
        self.assertIn('9001/tcp:[{127.0.0.2 ', ports)
        self.assertNotIn('7001/tcp', ports)

        env_select = f'#containers-containers tr:contains("{IMG_BUSYBOX}") dt:contains("Environment variables") + dd'
        b.wait_in_text(env_select, 'APPLE=ORANGE')
        b.wait_in_text(env_select, 'PEAR=BANANA')
        b.wait_in_text(env_select, 'RHUBARB=STRAWBERRY')
        b.wait_in_text(env_select, 'DURIAN=LEMON')
        b.wait_in_text(env_select, 'TEST_URL=wss://cockpit/?start=1&stop=0')
        b.wait_in_text(env_select, 'HOSTNAME=busybox')
        b.wait_in_text(env_select, 'TEST=REBASE=1')
        # variables are present in env but are not displayed in the UI
        b.wait_not_in_text(env_select, 'container=docker')
        b.wait_not_in_text(env_select, 'TERM=xterm')
        b.wait_not_in_text(env_select, 'HOME=/root')
        b.wait_not_in_text(env_select, 'PATH=/usr/local/sbin:/usr/local/bin:/usr/sbin:/usr/bin:/sbin:/bin')

        b.click(".container-integration button:contains('Show more')")
        # previously hidden variables are now visible
        b.wait_in_text(env_select, 'container=docker')
        b.wait_in_text(env_select, 'TERM=xterm')
        b.wait_in_text(env_select, 'HOME=/root')
        b.wait_in_text(env_select, 'PATH=/usr/local/sbin:/usr/local/bin:/usr/sbin:/usr/bin:/sbin:/bin')

        env = self.execute(auth, "docker exec busybox-with-tty env")
        self.assertIn('APPLE=ORANGE', env)
        self.assertIn('PEAR=BANANA', env)
        self.assertIn('RHUBARB=STRAWBERRY', env)
        self.assertIn('DURIAN=LEMON', env)
        self.assertIn('HOSTNAME=busybox', env)
        self.assertIn('TEST=REBASE=1', env)
        self.assertIn('container=docker', env)
        self.assertIn('TERM=xterm', env)
        self.assertIn('HOME=/root', env)
        self.assertIn('PATH=/usr/local/sbin:/usr/local/bin:/usr/sbin:/usr/bin:/sbin:/bin', env)
        self.assertNotIn('MELON=GRAPE', env)

        vol_select = f'#containers-containers tr:contains("{IMG_BUSYBOX}") dt:contains("Volumes") + dd'
        b.wait_in_text(vol_select, f"{rodir} \u2192 /tmp/ro")
        b.wait_in_text(vol_select, f"{rwdir} \u2194 /tmp/rw")

        romnt = self.execute(auth, "docker exec busybox-with-tty cat /proc/self/mountinfo | grep /tmp/ro")
        self.assertIn('ro', romnt)
        self.assertIn(rodir[4:], romnt)
        rwmnt = self.execute(auth, "docker exec busybox-with-tty cat /proc/self/mountinfo | grep /tmp/rw")
        self.assertIn('rw', rwmnt)
        self.assertIn(rwdir[4:], rwmnt)

        if self.has_selinux:
            # rw was set to :Z so it should change, but not be shared
            rw_label_new = m.execute(f"ls -dZ {rwdir}").split(" ")[0]
            self.assertNotEqual(rw_label, rw_label_new)
            self.assertRegex(rw_label_new, r"container_file_t:s0:c\d*,c\d*$")

            # ro was set to :z to it should change and be shared
            ro_label_new = m.execute(f"ls -dZ {rodir}").split(" ")[0]
            self.assertNotEqual(ro_label, ro_label_new)
            self.assertRegex(ro_label_new, "container_file_t:s0$")

        def get_int(n):
            try:
                return int(n)
            except ValueError:
                return 0

        b.wait_not_present("button:contains('Health check logs')")
        b.click(".pf-m-expanded button:contains('Logs')")
        b.wait_text(".pf-m-expanded .container-logs .xterm-accessibility-tree > div:nth-child(1)", "1")

        # firefox optimizes these out when not visible
        b.eval_js("""
            document.querySelector('.pf-m-expanded .container-logs .xterm-accessibility-tree').scrollIntoView()
        """)
        b.wait_in_text(".pf-m-expanded .container-logs .xterm-accessibility-tree", "6")

        b.click(".pf-m-expanded button:contains('Console')")
        b.wait(lambda:
               get_int(b.text(".pf-m-expanded .container-terminal .xterm-accessibility-tree > div:nth-child(3)")) > 7)

        # Create another instance without port publishing
        b.wait_visible(f'#containers-images td[data-label="Image"]:contains("{IMG_BUSYBOX}")')
        self.toggleExpandedContainer(IMG_BUSYBOX)
        b.click(f'#containers-images tbody tr:contains("{IMG_BUSYBOX}") .ct-container-create')
        b.wait_visible('div.pf-v5-c-modal-box header:contains("Create container")')

        b.wait_val("#create-image-image-select-typeahead", IMG_BUSYBOX_LATEST)
        b.set_input_text("#run-image-dialog-name", "busybox-without-publish")

        # Set up command line
        b.set_input_text('#run-image-dialog-command',
                         "sh -c 'for i in $(seq 20); do echo $i; sleep 3; done; sleep infinity'")

        # Run without tty, console should be able to `exec`
        b.set_checked("#run-image-dialog-tty", False)

        b.click('.pf-v5-c-modal-box__footer #create-image-create-run-btn')
        b.wait_not_present("div.pf-v5-c-modal-box")

        self.waitContainerRow("busybox-without-publish")
        self.toggleExpandedContainer("busybox-without-publish")
        b.wait_not_present("""
            #containers-containers tbody tr:contains("busybox-without-publish") + tr dt:contains("Ports")
        """)

        # Rootless only works with CGroupsV2
        if auth or self.has_cgroupsV2:
            cpuShares = self.execute(auth, """
                docker inspect --format '{{.HostConfig.CpuShares}}' busybox-without-publish
            """).strip()
            # docker ≥ 1.8 translates 0 default into actual value
            self.assertIn(cpuShares, ['0', '1024'])

        b.set_val("#containers-containers-filter", "all")

        b.click(".pf-m-expanded button:contains('Console')")
        b.wait_in_text(".pf-m-expanded .xterm-accessibility-tree", "/ # ")
        b.focus(".pf-m-expanded .xterm-helper-textarea")
        b.key_press('clear\r')
        b.wait_not_in_text(".pf-m-expanded .xterm-accessibility-tree", "clear")
        b.wait_text(".pf-m-expanded .xterm-accessibility-tree > div:nth-child(1)", "/ # ")
        b.key_press('echo hello\r')
        b.wait_text(".pf-m-expanded .xterm-accessibility-tree > div:nth-child(2)", "hello")
        b.wait_text(".pf-m-expanded .xterm-accessibility-tree > div:nth-child(3)", "/ # ")
        b.wait_text(".pf-m-expanded .xterm-accessibility-tree > div:nth-child(1)", "/ # echo hello")

        b.go("#/?name=tty")
        self.check_containers(["busybox-with-tty"], ["busybox-without-publish"])
        b.go("#/?name=busy")
        self.check_containers(["busybox-with-tty", "busybox-without-publish"], [])

        b.set_input_text('#containers-filter', 'tty')
        self.check_containers(["busybox-with-tty"], ["busybox-without-publish"])
        self.check_images([], [IMG_ALPINE, IMG_BUSYBOX, IMG_REGISTRY])
        b.set_input_text('#containers-filter', 'busy')
        b.wait_js_cond('window.location.hash === "#/?name=busy"')
        self.check_containers(["busybox-with-tty", "busybox-without-publish"], [])
        self.check_images([IMG_BUSYBOX], [IMG_ALPINE, IMG_REGISTRY])
        b.set_input_text('#containers-filter', 'alpine')
        b.wait_js_cond('window.location.hash === "#/?name=alpine"')
        self.check_containers([], ["busybox-with-tty", "busybox-without-publish"])
        self.check_images([IMG_ALPINE], [IMG_BUSYBOX, IMG_REGISTRY])
        b.set_input_text('#containers-filter', '')
        self.check_containers(["busybox-with-tty", "busybox-without-publish"], [])
        self.check_images([IMG_ALPINE, IMG_BUSYBOX, IMG_REGISTRY], [])
        b.wait_js_cond('window.location.hash === "#/"')

        self.filter_containers("running")
        id_with_tty = self.execute(auth, "docker inspect --format '{{.Id}}' busybox-with-tty").strip()

        container_sel = f'#containers-images tbody tr:contains("{IMG_BUSYBOX}")'
        b.click(f'{container_sel} td.pf-v5-c-table__toggle button')
        # running container, just selects it, but leaves "Only running" alone
        b.click(f"{container_sel} + tr div.ct-listing-panel-body dt:contains('Used by') + dd button:contains('busybox-with-tty')")  # noqa: E501
        b.wait_js_cond('window.location.hash === "#' + id_with_tty + '"')
        b.wait_val("#containers-containers-filter", "running")
        # FIXME: expanding running container details does not actually work right now
        # b.wait_in_text("#containers-containers tr.pf-m-expanded .container-details", "sleep infinity")
        # stopped container, switches to showing all containers

        # Create a container without starting it
        self.filter_containers("all")
        container_name = "busybox-not-started"
        b.wait_visible(f'#containers-images td[data-label="Image"]:contains("{IMG_BUSYBOX}")')
        b.click(f'#containers-images tbody tr:contains("{IMG_BUSYBOX}") .ct-container-create')
        b.wait_visible('div.pf-v5-c-modal-box header:contains("Create container")')

        b.wait_val("#create-image-image-select-typeahead", IMG_BUSYBOX_LATEST)
        b.set_input_text("#run-image-dialog-name", container_name)
        b.set_input_text("#run-image-dialog-command", "sh -c sleep infinity")

        b.click('.pf-v5-c-modal-box__footer #create-image-create-btn')
        b.wait_not_present("div.pf-v5-c-modal-box")

        sha = self.execute(auth, "docker inspect --format '{{.Id}}' " + container_name).strip()
        self.waitContainer(sha, auth, name=container_name, image=IMG_BUSYBOX, state=['Configured', 'Created'])

        self.filter_containers("running")
        b.wait_not_in_text("#containers-containers", "busybox-not-started")
        container_sel = f"#containers-images tbody tr:contains('{IMG_BUSYBOX}') + tr div.ct-listing-panel-body"
        b.click(f"{container_sel} dt:contains('Used by') + dd button:contains('busybox-not-started')")
        b.wait_js_cond(f"window.location.hash === '#{sha}'")
        b.wait_val("#containers-containers-filter", "all")
        b.wait_in_text("#containers-containers", "busybox-not-started")
        # auto-expands container details
        b.wait_in_text("#containers-containers tbody tr:contains('busybox-not-started') + tr", "sleep infinity")

        b.click(f'#containers-images tbody tr:contains("{IMG_ALPINE}") td.pf-v5-c-table__toggle button')
        b.wait_in_text(f"#containers-images tbody tr:contains('{IMG_ALPINE}') td[data-label='Used by']", 'unused')

        b.set_input_text('#containers-filter', 'foobar')
        b.wait_in_text('#containers-containers .pf-v5-c-empty-state', 'No containers that match the current filter')
        b.wait_in_text('#containers-images .pf-v5-c-empty-state', 'No images that match the current filter')
        b.set_input_text('#containers-filter', '')

        if not auth or not self.machine.ostree_image:  # don't kill ws container
<<<<<<< HEAD
            # Ubuntu has old docker that does not know about --time
            if not m.image.startswith("ubuntu"):
=======
            # Ubuntu 22.04 has old podman that does not know about --time
            if m.image != 'ubuntu-2204':
>>>>>>> f2145f14
                # Remove all containers first as it is not possible to set --time 0 to rmi command
                self.execute(auth, "docker rm --all --force --time 0")
            self.execute(auth, "docker rmi -af")
            b.wait_in_text('#containers-containers .pf-v5-c-empty-state', 'No containers')
            b.set_val("#containers-containers-filter", "running")
            b.wait_in_text('#containers-containers .pf-v5-c-empty-state', 'No running containers')
            b.wait_in_text('#containers-images .pf-v5-c-empty-state', 'No images')

    def check_content(self, kind, present, not_present):
        b = self.browser
        for item in present:
            b.wait_visible(f'#containers-{kind} tbody tr:first-child:contains({item})')
        for item in not_present:
            b.wait_not_present(f'#containers-{kind} tbody tr:first-child:contains({item})')

    def check_containers(self, present, not_present):
        self.check_content("containers", present, not_present)

    def check_images(self, present, not_present):
        self.check_content("images", present, not_present)

    def waitContainer(self, row_id, auth, name="", image="", cmd="", owner="", state=None, pod="no-pod"):
        """Check the container with row_name has the expected values
            "image" can be substring, "state" might be string or array of possible states, other are
            checked for exact match.
        """
        sel = "#containers-containers #table-" + pod + f" tbody tr[data-row-id=\"{row_id}{auth}\"]".lower()
        b = self.browser
        if name:
            b.wait_text(sel + " .container-name", name)
        if image:
            b.wait_in_text(sel + " .container-block small:nth-child(2)", image)
        if cmd:
            b.wait_text(sel + " .container-block small:last-child", cmd)
        if owner:
            if owner == "system":
                b.wait_text(sel + " td[data-label=Owner]", owner)
            else:
                b.wait_text(sel + " td[data-label=Owner]", "user: " + owner)
        if state is not None:
            if not isinstance(state, list):
                state = [state]
            b.wait(lambda: b.text(sel + " td[data-label=State]") in state)

    def filter_containers(self, value):
        """Use dropdown menu in the header to filter containers"""
        b = self.browser
        b.set_val("#containers-containers-filter", value)

    def confirm_modal(self, text):
        """Wait for the pop up window and click the button with text"""
        b = self.browser
        b.click(f".pf-v5-c-modal-box footer button:contains({text})")
        b.wait_not_present(f".pf-v5-c-modal-box footer button:contains({text})")

    def testPruneUnusedImagesSystem(self):
        self._testPruneUnusedImagesSystem(True)

    def testPruneUnusedImagesUser(self):
        self._testPruneUnusedImagesSystem(False)

    @testlib.skipOstree("no root login available on ostree")
    def testPruneUnusedImagesRoot(self):
        self._testPruneUnusedImagesSystem(False, True)

    def _testPruneUnusedImagesSystem(self, auth, root=False):
        b = self.browser
        if root:
            self.login_and_go("/docker", user="root", enable_root_login=True)
            b.wait_visible("#app")
        else:
            self.login(auth)

        leftover_images = 1
        # cockpit-ws image
        if self.machine.ostree_image and auth:
            leftover_images += 1

        # By default we have 3 unused images, start one.
        self.execute(auth or root, f"docker run -d --name used_image --stop-timeout 0 {IMG_ALPINE} sh")
        b.click("#image-actions-dropdown")
        b.click("#prune-unused-images-button")

        if auth:
            b.wait_js_func("ph_count_check", ".pf-v5-c-modal-box__body .pf-v5-c-list li",
                           (self.user_images_count + self.system_images_count) - leftover_images)
        elif root:
            b.wait_js_func("ph_count_check", ".pf-v5-c-modal-box__body .pf-v5-c-list li",
                           self.system_images_count - leftover_images)
        else:
            b.wait_js_func("ph_count_check", ".pf-v5-c-modal-box__body .pf-v5-c-list li",
                           self.user_images_count - leftover_images)
        b.click(".pf-v5-c-modal-box button:contains(Prune)")

        # When being superuser, admin images are also removed
        if auth:
            self.waitNumImages(leftover_images)
            checkImage(b, IMG_ALPINE, "system")
        else:
            self.waitNumImages(leftover_images)
            # Two images removed, one in use kept
            b.wait_not_present(f"#containers-images:contains('{IMG_BUSYBOX}')")
            b.wait_not_present(f"#containers-images:contains('{IMG_REGISTRY}')")
            b.wait_visible(f"#containers-images:contains('{IMG_ALPINE}')")

        # Prune button should now be disabled
        b.click("#image-actions-dropdown")
        b.wait_visible(".pf-m-disabled.pf-v5-c-menu__list-item:contains(Prune unused images)")

    def testPruneUnusedImagesSystemSelections(self):
        """ Test the prune unused images selection options"""
        b = self.browser
        self.login(True)

        b.click("#image-actions-dropdown")
        b.click("button:contains(Prune unused images)")

        # Deselect both
        b.click("#deleteSystemImages")
        b.click("#deleteUserImages")
        b.wait_visible(".pf-v5-c-modal-box button:contains(Prune):disabled")

        # Admin / user images are selected
        expected_images = self.user_images_count + self.system_images_count
        if self.machine.ostree_image:
            expected_images -= 1
        b.wait_js_func("ph_count_check", ".pf-v5-c-modal-box__body .pf-v5-c-list li", expected_images)
        # Select user images
        b.click("#deleteUserImages")
        b.click(".pf-v5-c-modal-box button:contains(Prune)")

        # System images are left over
        self.waitNumImages(self.system_images_count)
        checkImage(b, IMG_ALPINE, "system")
        checkImage(b, IMG_BUSYBOX, "system")
        checkImage(b, IMG_REGISTRY, "system")

        # Pruning again, should delete all system images
        b.click("#image-actions-dropdown")
        b.click("button:contains(Prune unused images)")
        b.wait_js_func("ph_count_check", ".pf-v5-c-modal-box__body .pf-v5-c-list li",
                       self.system_images_count - 1 if self.machine.ostree_image else self.system_images_count)
        b.click(".pf-v5-c-modal-box button:contains(Prune)")
        self.waitNumImages(1 if self.machine.ostree_image else 0)

        # Prune button should now be disabled
        b.click("#image-actions-dropdown")
        b.wait_visible(".pf-v5-c-menu__list-item.pf-m-disabled:contains(Prune unused images)")

    def testPruneUnusedContainersSystem(self):
        self._testPruneUnusedContainersSystem(True)

    def testPruneUnusedContainersUser(self):
        self._testPruneUnusedContainersSystem(False)

    def _testPruneUnusedContainersSystem(self, auth):
        """Test the prune unused container image dialog"""

        b = self.browser
        self.login(auth)

        # Create running and non-running containers
        self.execute(auth, "docker pod create --name pod")
        notrunninginpodId = self.execute(auth, f"""
            docker run --name inpod --pod pod -tid {IMG_BUSYBOX} sh -c 'exit 1'""").strip()
        runninginpodId = self.execute(auth, f"""
            docker run --name inpodrunning --pod pod -tid {IMG_BUSYBOX} sh -c 'sleep infinity'""").strip()

        self.execute(auth, f"docker run --name notrunning -tid {IMG_BUSYBOX} sh -c  'exit 1'")
        self.execute(auth, f"docker run --name containerrunning -tid {IMG_BUSYBOX} sh -c 'sleep infinity'")

        # Create containers for the opposite of what we are, admin or super admin
        if auth:
            self.execute(False, f"docker run --name adminnotrunning -tid {IMG_BUSYBOX} sh 'exit 1'")
            b.wait(lambda: self.getContainerAttr("adminnotrunning", "State") in NOT_RUNNING)
            self.execute(False, f"docker run --name adminrunning -tid {IMG_BUSYBOX} sh -c 'sleep infinity'")
            b.wait(lambda: self.getContainerAttr("adminrunning", "State") == "Running")

        b.click("#containers-actions-dropdown")
        b.click("button:contains(Prune unused containers)")

        if auth:
            b.wait_in_text(".pf-v5-c-modal-box__body tbody:nth-of-type(1) td[data-label=Name]", "adminnotrunning")
            b.wait_in_text(".pf-v5-c-modal-box__body tbody:nth-of-type(2) td[data-label=Name]", "notrunning")
        else:
            b.wait_in_text(".pf-v5-c-modal-box__body tbody td[data-label=Name]", "notrunning")

        b.click(".pf-v5-c-modal-box button:contains(Prune)")
        b.wait_not_present(".pf-v5-c-modal-box__body")

        if auth:
            self.waitContainerRow("notrunning", False)
            self.waitContainerRow("adminnotrunning", False)
        else:
            self.waitContainerRow("notrunning", False)

        # Verify running containers still exists
        self.waitContainerRow("containerrunning")
        pods = [{"name": "inpod", "state": "Exited", "id": notrunninginpodId,
                 "image": IMG_BUSYBOX, "command": 'sh -c "exit 1"'},
                {"name": "inpodrunning", "state": "Running", "id": runninginpodId,
                 "image": IMG_BUSYBOX, "command": 'sh -c "sleep infinity"'}]
        self.waitPodContainer("pod", pods, auth)

    def testCreateContainerValidation(self):
        def validateField(groupSelector, value, errorMessage, resetValue=""):
            b.set_input_text(f"{groupSelector} input", value)
            b.wait_visible(".pf-v5-c-modal-box__footer #create-image-create-run-btn:not(:disabled)")
            b.wait_in_text(f"{groupSelector} .pf-v5-c-helper-text__item-text", errorMessage)
            b.wait_visible(".pf-v5-c-modal-box__footer #create-image-create-run-btn[aria-disabled=true]")
            # Reset to acceptable value and verify the validation message is not present
            b.set_input_text(f"{groupSelector} input", resetValue)
            b.wait_not_present(f"{groupSelector} .pf-v5-c-helper-text__item-text")
            b.wait_visible(".pf-v5-c-modal-box__footer #create-image-create-run-btn:not(:disabled)")

        # Test the validation errors

        # complaint about port conflict
        self.allow_browser_errors("error: Container failed to be started:.*")
        self.allow_browser_errors("No routable interface.*")
        self.allow_browser_errors(".*ddress already in use.*5000.*")
        b = self.browser
        self.login(False)
        container_name = 'portused'

        # Start a docker container which uses a port
        self.execute(False, f"docker run -d -p 5000:5000 --name registry --stop-timeout 0 {IMG_REGISTRY}")
        b.click("#containers-images button.pf-v5-c-expandable-section__toggle")

        b.wait_visible(f'#containers-images td[data-label="Image"]:contains("{IMG_BUSYBOX}")')
        b.click(f'#containers-images tbody tr:contains("{IMG_BUSYBOX}") .ct-container-create')
        b.wait_visible('div.pf-v5-c-modal-box header:contains("Create container")')

        validateField("#image-name-group", "registry", "Name already in use")

        # Switch to Integration tab
        b.click("#pf-tab-1-create-image-dialog-tab-integration")

        # Test validation of port mapping
        b.click('.publish-port-form .btn-add')
        b.set_input_text("#run-image-dialog-publish-0-container-port-group input", "1")
        validateField("#run-image-dialog-publish-0-ip-address-group", "abcd", "valid IP address")
        validateField("#run-image-dialog-publish-0-host-port-group", "-1", "1 to 65535")
        validateField("#run-image-dialog-publish-0-host-port-group", "99999", "1 to 65535")
        validateField("#run-image-dialog-publish-0-container-port-group", "-1", "1 to 65535", resetValue="1")
        validateField("#run-image-dialog-publish-0-container-port-group", "", "must not be empty", resetValue="1")
        validateField("#run-image-dialog-publish-0-container-port-group", "99999", "1 to 65535", resetValue="1")

        # Test validation of volumes
        b.click('.volume-form .btn-add')
        b.set_input_text("#run-image-dialog-volume-0-container-path-group input", "/somepath")
        validateField("#run-image-dialog-volume-0-container-path-group", "", "not be empty", resetValue="/somepath")

        # Test validation of environment variables
        b.click('.env-form .btn-add')
        b.set_input_text("#run-image-dialog-env-0-key-group input", "sometext")
        validateField("#run-image-dialog-env-0-key-group", "", "must not be empty", resetValue="sometext")

        b.set_input_text("#run-image-dialog-name", container_name)

        # Port address is already in use
        b.set_input_text('#run-image-dialog-publish-0-host-port', '5000')
        b.set_input_text('#run-image-dialog-publish-0-container-port', '5000')
        b.click('.pf-v5-c-modal-box__footer #create-image-create-run-btn')
        # Can be "[aA]ddress"
        b.wait_in_text(".pf-v5-c-alert", "ddress already in use")

        # Changing the port should allow creation of container
        b.set_input_text('#run-image-dialog-publish-0-host-port', '5001')
        b.click('.pf-v5-c-modal-box__footer #create-image-create-run-btn')
        self.waitContainerRow(container_name)

    def _testHealthcheck(self, auth):
        b = self.browser

        # Just drop user images so we can use simpler selectors
        if auth:
            self.execute(False, f"docker rmi {IMG_BUSYBOX}")

        self.login(auth)

        b.click("#containers-images button.pf-v5-c-expandable-section__toggle")

        b.wait_visible(f'#containers-images td[data-label="Image"]:contains("{IMG_BUSYBOX}")')
        b.click(f'#containers-images tbody tr:contains("{IMG_BUSYBOX}") .ct-container-create')
        b.wait_visible('div.pf-v5-c-modal-box header:contains("Create container")')

        b.set_input_text("#run-image-dialog-name", "healthy")

        b.click("#pf-tab-2-create-image-dialog-tab-healthcheck")
        b.set_input_text('#run-image-dialog-healthcheck-command', 'true')
        b.set_input_text('#run-image-healthcheck-interval input', '325')
        b.set_input_text('#run-image-healthcheck-timeout input', '35')
        b.set_input_text('#run-image-healthcheck-start-period input', '5')
        b.click('#run-image-healthcheck-retries .pf-v5-c-input-group__item:nth-child(1) button')
        b.wait_val("#run-image-healthcheck-retries input", 2)
        if auth:
            b.assert_pixels('.pf-v5-c-modal-box', "healthcheck-modal", skip_layouts=["rtl"])
        # Test that the healthcheck option is not available before docker 4.3
        if docker_version(self) < (4, 3, 0):
            b.wait_not_present("#run-image-healthcheck-action")
        b.click('.pf-v5-c-modal-box__footer #create-image-create-run-btn')

        self.waitContainerRow("healthy")
        b.click("#containers-images button.pf-v5-c-expandable-section__toggle")

        healthy_sha = self.execute(auth, "docker inspect --format '{{.Id}}' healthy").strip()
        self.waitContainer(healthy_sha, auth, state='RunningHealthy')

        self.toggleExpandedContainer("healthy")
        b.click(".pf-m-expanded button:contains('Health check')")

        b.wait_in_text('#container-details-healthcheck dt:contains("Command") + dd', 'true')
        b.wait_in_text('#container-details-healthcheck dt:contains("Interval") + dd', '325 seconds')
        b.wait_in_text('#container-details-healthcheck dt:contains("Retries") + dd', '2')
        b.wait_in_text('#container-details-healthcheck dt:contains("Timeout") + dd', '35 seconds')
        b.wait_in_text('#container-details-healthcheck dt:contains("Start period") + dd', '5 seconds')
        b.wait_not_present('#container-details-healthcheck dt:contains("Failing streak")')
        if docker_version(self) >= (4, 3, 0):
            b.wait_in_text('#container-details-healthcheck dt:contains("When unhealthy") + dd', 'No action')

        self.assertEqual(self.execute(auth, "docker inspect --format '{{.Config.Healthcheck}}' healthy").strip(),
                         "{[true] 5s 5m25s 35s 2}")

        # single successful health check
        b.wait_in_text(".ct-listing-panel-body tbody tr", "Passed health run")
        b.wait_visible(".ct-listing-panel-body tbody:nth-of-type(1) svg.green")
        b.wait_not_present(".ct-listing-panel-body tbody:nth-of-type(2)")

        # Trigger run manually, adds one more healthy run
        self.performContainerAction("healthy", "Run health check")
        b.wait_visible(".ct-listing-panel-body tbody:nth-of-type(2) svg.green")
        b.wait_not_present(".ct-listing-panel-body tbody:nth-of-type(3)")

        self.toggleExpandedContainer("healthy")

        self.execute(auth, f"docker run --name sick -dt --health-cmd false --health-interval 5s {IMG_BUSYBOX}")
        self.waitContainerRow("sick")
        unhealthy_sha = self.execute(auth, "docker inspect --format '{{.Id}}' sick").strip()
        self.waitContainer(unhealthy_sha, auth, state='RunningUnhealthy')
        # Unhealthy should be first
        expected_ws = ""
        if auth and self.machine.ostree_image:
            expected_ws = "ws"
        b.wait_collected_text("#containers-containers .container-name", "healthysick" + expected_ws)

        self.toggleExpandedContainer("sick")
        b.click(".pf-m-expanded button:contains('Health check')")
        b.wait_visible(".pf-m-expanded .ct-listing-panel-body tbody:nth-of-type(1)")
        b.wait_visible(".pf-m-expanded .ct-listing-panel-body tbody:nth-of-type(4)")
        b.wait_visible(".pf-m-expanded .ct-listing-panel-body tbody:nth-of-type(2) svg.red")
        b.wait_visible('.pf-m-expanded #container-details-healthcheck dt:contains("Failing streak")')
        failures = int(b.text('.pf-m-expanded #container-details-healthcheck dt:contains("Failing streak") + dd'))
        self.assertGreater(failures, 3)
        if auth:
            b.wait_js_func("ph_count_check", ".pf-m-expanded table[aria-label=Logs] tbody tr", 5)
            b.assert_pixels(".pf-m-expanded .pf-v5-c-table__expandable-row-content",
                            "healthcheck-details",
                            ignore=["thead", "#container-details-healthcheck dt:contains('Failing streak') + dd",
                                    "td[data-label='Started at']"],
                            skip_layouts=["rtl"])

        self.toggleExpandedContainer("sick")
        b.click("#containers-images button.pf-v5-c-expandable-section__toggle")

        b.wait_visible('#containers-images td[data-label="Image"]:contains("busybox:latest")')
        b.click('#containers-images tbody tr:contains("busybox:latest") .ct-container-create')
        b.wait_visible('div.pf-v5-c-modal-box header:contains("Create container")')

        # Test the health check action, only supported in docker 4.3 and later.
        # To test this we make a healthcheck which depends on a file, so when starting the
        # container is healthy, after we remove the file the healthcheck should fail and our
        # configured action should executed.
        if docker_version(self) < (4, 3, 0):
            return

        containername = "healthaction"
        b.set_input_text("#run-image-dialog-name", containername)
        b.set_input_text("#run-image-dialog-command", "/bin/sh -c 'echo 1 > /healthy && sleep infinity'")

        b.click("#pf-tab-2-create-image-dialog-tab-healthcheck")
        b.set_input_text('#run-image-dialog-healthcheck-command', '/bin/test -f /healthy')
        b.set_input_text('#run-image-healthcheck-interval input', '1')
        b.set_input_text('#run-image-healthcheck-timeout input', '1')
        b.click('#run-image-healthcheck-action-2')
        b.click('.pf-v5-c-modal-box__footer #create-image-create-run-btn')

        self.waitContainerRow(containername)
        self.toggleExpandedContainer(containername)
        b.wait(lambda: self.getContainerAttr(containername, "State") == "RunningHealthy")
        b.click(".pf-m-expanded button:contains('Health check')")
        b.wait_in_text('.pf-m-expanded #container-details-healthcheck dt:contains("When unhealthy") + dd',
                       'Force stop')
        # Removing the file should kill the container
        status = self.execute(auth, f"docker exec {containername} rm -f /healthy").strip()
        b.wait(lambda: self.getContainerAttr(containername,
                                             "State", "span:not(.ct-badge-container-unhealthy)") in NOT_RUNNING)
        status = self.execute(auth, f"docker inspect --format '{{{{.State.Health.Status}}}}' {containername}").strip()
        self.assertEqual(status, "unhealthy")

    def testHealthcheckSystem(self):
        self._testHealthcheck(True)

    def testHealthcheckUser(self):
        self._testHealthcheck(False)

    # Ubuntu 2204 lacks user systemd units
    # https://github.com/containers/docker/commit/9312d458b4254b48e331d1ae40cb2f6d0fec9bd0
    @testlib.skipImage("docker-restart not available for user", "ubuntu-2204")
    def testDockerRestartEnabledUser(self):
        self._testDockerRestartEnabled(False)

    def testdockerRestartEnabledSystem(self):
        self._testdockerRestartEnabled(True)

    def _testdockerRestartEnabled(self, auth):
        b = self.browser
        if auth:
            self.addCleanup(self.machine.execute, "systemctl disable docker-restart.service")
        else:
            self.addCleanup(self.machine.execute, "systemctl --user disable docker-restart.service")
            self.machine.execute("loginctl enable-linger $(id -u admin)")
            # HACK: verify that the file we watch exists
            self.assertTrue(self.machine.execute("""
                    if test -e /var/lib/systemd/linger/admin; then echo yes; fi
            """).strip() != "")
            self.addCleanup(self.machine.execute, "loginctl disable-linger $(id -u admin)")

        # Drop user images for easy selection
        if auth:
            self.execute(False, f"docker rmi {IMG_BUSYBOX}")

        self.login(auth)
        b.click("#containers-images button.pf-v5-c-expandable-section__toggle")

        def create_container(name, policy=None):
            b.wait_visible(f'#containers-images td[data-label="Image"]:contains("{IMG_BUSYBOX}")')
            b.click(f'#containers-images tbody tr:contains("{IMG_BUSYBOX}") .ct-container-create')
            b.wait_visible('div.pf-v5-c-modal-box header:contains("Create container")')

            b.set_input_text("#run-image-dialog-name", name)
            if policy:
                b.set_val("#run-image-dialog-restart-policy", "always")
            b.click('.pf-v5-c-modal-box__footer #create-image-create-run-btn')
            self.waitContainerRow(name)

        container_name = 'none'
        create_container(container_name)
        self.assertEqual(self.getRestartPolicy(auth, container_name), '{ 0}')

        container_name = 'restart'
        create_container(container_name, 'always')
        self.assertEqual(self.getRestartPolicy(auth, container_name), '{always 0}')
        if auth:
            dockerRestartEnabled = self.execute(True, "systemctl is-enabled docker-restart.service || true").strip()
        else:
            dockerRestartEnabled = self.execute(False,
                                                "systemctl --user is-enabled docker-restart.service || true").strip()
        self.assertEqual(dockerRestartEnabled, 'enabled')

    def _testCreateContainerInPod(self, auth):
        b = self.browser

        container_name = 'containerinpod'
        podname = "pod1"
        self.execute(auth, f"docker pod create --infra=false --name={podname}")

        self.login(auth)

        self.filter_containers('all')
        b.click(".create-container-in-pod")

        # the podname should be in the "Create container" header
        self.assertIn(podname, b.text("#pf-modal-part-1"))

        b.set_input_text("#run-image-dialog-name", container_name)
        b.set_input_text("#create-image-image-select-typeahead", IMG_BUSYBOX_LATEST)
        b.click('button.pf-v5-c-toggle-group__button:contains("Local")')
        b.click(f'button.pf-v5-c-select__menu-item:contains("{IMG_BUSYBOX_LATEST}")')
        b.click('.pf-v5-c-modal-box__footer #create-image-create-run-btn')
        b.wait_not_present("#run-image-dialog-name")

        container_sha = self.execute(auth, f"docker inspect --format '{{{{.Id}}}}' {container_name}").strip()
        self.waitContainer(container_sha, auth, name=container_name, image=IMG_BUSYBOX, cmd='sh',
                           state='Running', owner="system" if auth else "admin", pod=podname)

        # Check that we correctly preselect owner
        if auth:
            self.execute(False, "docker pod create --infra=false --name=system_pod")
            b.click("#table-system_pod .create-container-in-pod")
            b.wait_visible("#run-image-dialog-owner-user:checked")
            b.wait_visible("#run-image-dialog-owner-user:disabled")
            b.wait_visible("#run-image-dialog-owner-system:disabled")

    def testCreateContainerInPodSystem(self):
        self._testCreateContainerInPod(True)

    def testCreateContainerInPodUser(self):
        self._testCreateContainerInPod(False)

    def testPauseResumeContainerSystem(self):
        self._testPauseResumeContainer(True)

    def testPauseResumeContainerUser(self):
        # rootless cgroupv1 containers do not support pausing
        if not self.has_cgroupsV2:
            return
        self._testPauseResumeContainer(False)

    def _testPauseResumeContainer(self, auth):
        b = self.browser
        container_name = "pauseresume"

        self.execute(auth, f"docker run -dt --name {container_name} --stop-timeout 0 {IMG_ALPINE}")
        self.login(auth)

        self.waitContainerRow(container_name)
        self.toggleExpandedContainer(container_name)
        b.wait_not_present(self.getContainerAction(container_name, 'Resume'))
        self.performContainerAction(container_name, "Pause")

        # show all containers and check status
        self.filter_containers('all')

        # Check that container details are not lost when the container is paused
        b.click(".pf-m-expanded button:contains('Integration')")
        b.wait_visible(f'#containers-containers tr:contains("{IMG_ALPINE}") dt:contains("Environment variables")')

        b.wait(lambda: self.getContainerAttr(container_name, "State") == "Paused")
        b.wait_not_present(self.getContainerAction(container_name, 'Pause'))
        self.performContainerAction(container_name, "Resume")
        b.wait(lambda: self.getContainerAttr(container_name, "State") == "Running")

    def testRenameContainerSystem(self):
        self._testRenameContainer(True)

    def testRenameContainerUser(self):
        self._testRenameContainer(False)

    def _testRenameContainer(self, auth):
        b = self.browser
        container_name = "rename"
        container_name_new = "rename-new"

        self.execute(auth, f"docker container create -t --name {container_name} {IMG_BUSYBOX}")
        self.login(auth)

        self.filter_containers('all')

        self.waitContainerRow(container_name)
        self.toggleExpandedContainer(container_name)
        self.performContainerAction(container_name, "Rename")

        # the container name should be in the "Rename container" header
        b.wait_in_text("#pf-modal-part-1", container_name)
        b.set_input_text("#rename-dialog-container-name", "")
        b.wait_in_text("#commit-dialog-image-name-helper", "Container name is required")
        b.set_input_text("#rename-dialog-container-name", "banana???")
        b.wait_in_text("#commit-dialog-image-name-helper", "Name can only contain letters, numbers")

        b.set_input_text("#rename-dialog-container-name", container_name_new)
        b.click('#btn-rename-dialog-container')
        b.wait_not_present("#rename-dialog-container-name")

        self.execute(auth, f"docker inspect --format '{{{{.Id}}}}' {container_name_new}").strip()
        self.waitContainerRow(container_name_new)

        # rename using the enter key
        self.toggleExpandedContainer(container_name_new)
        self.performContainerAction(container_name_new, "Rename")

        container_name_new = "rename-new-enter"
        b.set_input_text("#rename-dialog-container-name", "")
        b.focus("#rename-dialog-container-name")
        b.key_press("\r")  # Simulate enter key
        b.wait_in_text("#commit-dialog-image-name-helper", "Container name is required")
        b.set_input_text("#rename-dialog-container-name", container_name_new)
        b.focus("#rename-dialog-container-name")
        b.key_press("\r")  # Simulate enter key
        b.wait_not_present("#rename-dialog-container-name")

        self.execute(auth, f"docker inspect --format '{{{{.Id}}}}' {container_name_new}").strip()
        self.waitContainerRow(container_name_new)

    def testMultipleContainers(self):
        self.login()

        # Create 31 containers
        for i in range(31):
            self.execute(True, f"docker run -dt --name container{i} --stop-timeout 0 {IMG_BUSYBOX}")

        self.waitContainerRow("container30")

        # Generic cleanup takes too long and timeouts, so remove these container manually one by one
        for i in range(31):
            self.execute(True, f"docker rm -f container{i}")

    def testSpecialContainers(self):
        m = self.machine
        b = self.browser

        toolbox_label = "com.github.containers.toolbox=true"
        distrobox_label = "manager=distrobox"

        container_1_id = m.execute(f"docker run -d --name container_1 -l {toolbox_label} {IMG_BUSYBOX}").strip()
        container_2_id = m.execute(f"docker run -d --name container_2 -l {distrobox_label} {IMG_BUSYBOX}").strip()

        self.login()

        self.waitContainerRow('container_1')
        self.waitContainerRow('container_2')

        container_1_sel = f"#containers-containers tbody tr[data-row-id=\"{container_1_id}{'true'}\"]"
        container_2_sel = f"#containers-containers tbody tr[data-row-id=\"{container_2_id}{'true'}\"]"

        b.wait_visible(container_1_sel + " .ct-badge-toolbox:contains('toolbox')")
        b.wait_visible(container_2_sel + " .ct-badge-distrobox:contains('distrobox')")

    # def testCreatePodSystem(self):
    #     self._createPod(True)

    # def testCreatePodUser(self):
    #     self._createPod(False)

    # def _createPod(self, auth):
    #     b = self.browser
    #     m = self.machine
    #     pod_name = "testpod1"

    #     self.login(auth)

        # b.click("#containers-containers-create-pod-btn")
        # b.set_input_text("#create-pod-dialog-name", "")
        # b.wait_visible(".pf-v5-c-modal-box__footer #create-pod-create-btn:disabled")
        # b.wait_in_text("#pod-name-group .pf-v5-c-helper-text__item-text", "Invalid characters")

        # b.set_input_text("#create-pod-dialog-name", pod_name)
        # b.wait_visible(".pf-v5-c-modal-box__footer #create-pod-create-btn:not(:disabled)")

        # b.click('.publish-port-form .btn-add')
        # b.set_input_text("#create-pod-dialog-publish-0-container-port-group input", "-1")
        # b.click(".pf-v5-c-modal-box__footer #create-pod-create-btn")
        # b.wait_in_text("#create-pod-dialog-publish-0-container-port-group .pf-v5-c-helper-text__item-text",
        #                "1 to 65535")
        # b.click("#create-pod-dialog-publish-0-btn-close")

    #     if auth:
    #         b.wait_visible("#create-pod-dialog-owner-system:checked")
    #     else:
    #         b.wait_not_present("#create-pod-dialog-owner-system")

        # Ports
        # b.click('.publish-port-form .btn-add')
        # b.set_input_text('#create-pod-dialog-publish-1-host-port', '6000')
        # b.set_input_text('#create-pod-dialog-publish-1-container-port', '5000')
        # b.click('.publish-port-form .btn-add')
        # b.set_input_text('#create-pod-dialog-publish-2-ip-address', '127.0.0.1')
        # b.set_input_text('#create-pod-dialog-publish-2-host-port', '6001')
        # b.set_input_text('#create-pod-dialog-publish-2-container-port', '5001')
        # b.set_val('#create-pod-dialog-publish-2-protocol', "udp")
        # b.click('.publish-port-form .btn-add')
        # b.set_input_text('#create-pod-dialog-publish-3-ip-address', '127.0.0.2')
        # b.set_input_text('#create-pod-dialog-publish-3-container-port', '9001')

        # Volumes
<<<<<<< HEAD
        # if self.machine.image not in ["ubuntu-2204"]:
        #     b.click('.volume-form .btn-add')
        #     rodir, rwdir = m.execute("mktemp; mktemp").split('\n')[:2]
        #     m.execute(f"chown admin:admin {rodir}")
        #     m.execute(f"chown admin:admin {rwdir}")

    #         if self.has_selinux:
    #             b.set_val('#create-pod-dialog-volume-0-selinux', "z")
    #         else:
    #             b.wait_not_present('#create-pod-dialog-volume-0-selinux')

            # b.set_file_autocomplete_val("#create-pod-dialog-volume-0 .pf-v5-c-select", rodir)
            # b.set_input_text('#create-pod-dialog-volume-0-container-path', '/tmp/ro')
            # b.click('.volume-form .btn-add')

            # b.set_file_autocomplete_val("#create-pod-dialog-volume-1 .pf-v5-c-select", rwdir)
            # b.set_input_text('#create-pod-dialog-volume-1-container-path', '/tmp/rw')

    #     b.click("#create-pod-create-btn")
    #     b.set_val("#containers-containers-filter", "all")
    #     self.waitPodContainer(pod_name, [])

        # container_name = 'test-pod-1-system' if auth else 'test-pod-1'
        # cmd = f"docker run -d --pod {pod_name} --name {container_name} --stop-timeout 0 {IMG_ALPINE} sleep 500"
        # containerId = self.execute(auth, cmd).strip()
        # self.waitPodContainer(pod_name,
        #                       [{"name": container_name, "image": IMG_ALPINE,
        #                         "command": "sleep 500", "state": "Running", "id": containerId}], auth)

        # self.toggleExpandedContainer(container_name)
        # b.click(".pf-m-expanded button:contains('Integration')")
        # if self.machine.image not in ["ubuntu-2204"]:
        #     b.wait_in_text('#containers-containers tr:contains("alpine") dt:contains("Volumes") + dd',
        #                    f"{rodir} \u2194 /tmp/ro")
        #     b.wait_in_text('#containers-containers tr:contains("alpine") dt:contains("Volumes") + dd',
        #                    f"{rwdir} \u2194 /tmp/rw")

        # b.wait_in_text('#containers-containers tr:contains("alpine") dt:contains("Ports") + dd',
        #                '0.0.0.0:6000 \u2192 5000/tcp')
        # b.wait_in_text('#containers-containers tr:contains("alpine") dt:contains("Ports") + dd',
        #                '127.0.0.1:6001 \u2192 5001/udp')
        # b.wait_in_text('#containers-containers tr:contains("alpine") dt:contains("Ports") + dd',
        #                ' \u2192 9001/tcp')

    #     # Validate ports via inspect as we do not show them in the UI yet
    #     pod_info = json.loads(self.execute(auth, f"docker pod inspect {pod_name}").strip())
    #     port_bindings = pod_info['InfraConfig']['PortBindings']
    #     self.assertEqual(port_bindings['5000/tcp'], [{'HostIp': '', 'HostPort': '6000'}])
    #     self.assertEqual(port_bindings['5001/udp'], [{'HostIp': '127.0.0.1', 'HostPort': '6001'}])
    #     # Host port is randomized as not provided
    #     self.assertTrue(port_bindings['9001/tcp'])

    #     # Create pod as admin
    #     if auth:
    #         pod_name = 'testpod2'
    #         b.click("#containers-containers-create-pod-btn")
    #         b.set_input_text("#create-pod-dialog-name", pod_name)
    #         b.click("#create-pod-dialog-owner-user")
    #         b.click("#create-pod-create-btn")

    #         b.set_val("#containers-containers-filter", "all")
    #         self.waitPodContainer(pod_name, [])
=======
        if self.machine.image not in ["ubuntu-2204"]:
            b.click('.volume-form .btn-add')
            rodir, rwdir = m.execute("mktemp; mktemp").split('\n')[:2]
            m.execute(f"chown admin:admin {rodir}")
            m.execute(f"chown admin:admin {rwdir}")

            if self.has_selinux:
                b.set_val('#create-pod-dialog-volume-0-selinux', "z")
            else:
                b.wait_not_present('#create-pod-dialog-volume-0-selinux')

            b.set_file_autocomplete_val("#create-pod-dialog-volume-0 .pf-v5-c-select", rodir)
            b.set_input_text('#create-pod-dialog-volume-0-container-path', '/tmp/ro')
            b.click('.volume-form .btn-add')

            b.set_file_autocomplete_val("#create-pod-dialog-volume-1 .pf-v5-c-select", rwdir)
            b.set_input_text('#create-pod-dialog-volume-1-container-path', '/tmp/rw')

        b.click("#create-pod-create-btn")
        b.set_val("#containers-containers-filter", "all")
        self.waitPodContainer(pod_name, [])

        container_name = 'test-pod-1-system' if auth else 'test-pod-1'
        cmd = f"podman run -d --pod {pod_name} --name {container_name} --stop-timeout 0 {IMG_ALPINE} sleep 500"
        containerId = self.execute(auth, cmd).strip()
        self.waitPodContainer(pod_name,
                              [{"name": container_name, "image": IMG_ALPINE,
                                "command": "sleep 500", "state": "Running", "id": containerId}], auth)

        self.toggleExpandedContainer(container_name)
        b.click(".pf-m-expanded button:contains('Integration')")
        if self.machine.image not in ["ubuntu-2204"]:
            b.wait_in_text('#containers-containers tr:contains("alpine") dt:contains("Volumes") + dd',
                           f"{rodir} \u2194 /tmp/ro")
            b.wait_in_text('#containers-containers tr:contains("alpine") dt:contains("Volumes") + dd',
                           f"{rwdir} \u2194 /tmp/rw")

        b.wait_in_text('#containers-containers tr:contains("alpine") dt:contains("Ports") + dd',
                       '0.0.0.0:6000 \u2192 5000/tcp')
        b.wait_in_text('#containers-containers tr:contains("alpine") dt:contains("Ports") + dd',
                       '127.0.0.1:6001 \u2192 5001/udp')
        b.wait_in_text('#containers-containers tr:contains("alpine") dt:contains("Ports") + dd',
                       ' \u2192 9001/tcp')

        # Create pod as admin
        if auth:
            pod_name = 'testpod2'
            b.click("#containers-containers-create-pod-btn")
            b.set_input_text("#create-pod-dialog-name", pod_name)
            b.click("#create-pod-dialog-owner-user")
            b.click("#create-pod-create-btn")

            b.set_val("#containers-containers-filter", "all")
            self.waitPodContainer(pod_name, [])
>>>>>>> f2145f14

    @testlib.skipImage("passthrough log driver not supported", "ubuntu-2204")
    def testLogErrors(self):
        b = self.browser
        container_name = "logissue"
        self.login()

        self.execute(False,
                     f"docker run --log-driver=passthrough --name {container_name} -d {IMG_ALPINE} false </dev/null")
        self.waitContainerRow(container_name)
        self.toggleExpandedContainer(container_name)
        b.click(".pf-m-expanded button:contains('Logs')")
        b.wait_in_text(".pf-m-expanded .pf-v5-c-empty-state__content", "failed to obtain logs for Container")

    @testlib.skipOstree("/lib is read-only")
    def testManifest(self):
        b = self.browser
        m = self.machine
        self.restore_file("/lib/systemd/system/docker.socket", post_restore_action="systemctl daemon-reload")
        m.execute("rm /lib/systemd/system/docker.socket")
        self.login_and_go(None)
        b.wait_in_text("#host-apps .pf-m-current", "Overview")

        # HACK: is_pybridge should also check TEST_SCENARIO
        if self.is_pybridge() or os.getenv('TEST_SCENARIO') == 'pybridge':
            self.assertNotIn("Docker", b.text("#host-apps"))
        else:
            self.assertIn("Docker", b.text("#host-apps"))


if __name__ == '__main__':
    testlib.test_main()<|MERGE_RESOLUTION|>--- conflicted
+++ resolved
@@ -100,56 +100,32 @@
         super().setUp()
         m = self.machine
         m.execute("""
-<<<<<<< HEAD
-            systemctl stop docker.service; systemctl --now enable docker.socket
-            # Ensure docker is really stopped, as sometimes restore_dir flakes on Debian-testing
+            systemctl stop docker.service; systemctl stop containerd.service; systemctl --now enable docker.socket
+            # Ensure docker is really stopped, otherwise it keeps the containers/ directory busy
             pkill -e -9 docker || true
             while pgrep docker; do sleep 0.1; done
-=======
-            systemctl stop podman.service; systemctl --now enable podman.socket
-            # Ensure podman is really stopped, otherwise it keeps the containers/ directory busy
-            pkill -e -9 podman || true
-            while pgrep podman; do sleep 0.1; done
-            pkill -e -9 conmon || true
-            while pgrep conmon; do sleep 0.1; done
->>>>>>> f2145f14
-            findmnt --list -otarget | grep /var/lib/containers/. | xargs -r umount
+            pkill -e -9 containerd || true
+            while pgrep containerd; do sleep 0.1; done
+            findmnt --list -otarget | grep /var/lib/docker/. | xargs -r umount
             sync
             """)
 
-<<<<<<< HEAD
         # backup/restore pristine docker state, so that tests can run on existing testbeds
-        self.restore_dir("/var/lib/containers", reboot_safe=True)
+        self.restore_dir("/var/lib/docker")
 
         # HACK: sometimes docker leaks mounts
         self.addCleanup(m.execute, """
-            systemctl stop docker.service docker.socket
+            systemctl stop docker.service containerd.service docker.socket
+
             systemctl reset-failed docker.service docker.socket
             docker system reset --force
             pkill -e -9 docker || true
             while pgrep docker; do sleep 0.1; done
-=======
-        # backup/restore pristine podman state, so that tests can run on existing testbeds
-        self.restore_dir("/var/lib/containers")
-
-        self.addCleanup(m.execute, """
-            systemctl stop podman.service podman.socket
-
-            # HACK: system reset has 10s timeout, make that faster with an extra `stop`
-            # https://github.com/containers/podman/issues/21874
-            podman stop --time 0 --all
-            podman pod stop --time 0 --all
-
-            systemctl reset-failed podman.service podman.socket
-            podman system reset --force
-            pkill -e -9 podman || true
-            while pgrep podman; do sleep 0.1; done
-            pkill -e -9 conmon || true
-            while pgrep conmon; do sleep 0.1; done
-
-            # HACK: sometimes podman leaks mounts
->>>>>>> f2145f14
-            findmnt --list -otarget | grep /var/lib/containers/. | xargs -r umount
+            pkill -e -9 containerd || true
+            while pgrep containerd; do sleep 0.1; done
+
+            # HACK: sometimes docker leaks mounts
+            findmnt --list -otarget | grep /var/lib/docker/. | xargs -r umount
             sync
             """)
 
@@ -167,37 +143,15 @@
                                                     ssh_port=m.ssh_port,
                                                     identity_file=m.identity_file)
 
-<<<<<<< HEAD
-        # Enable user service as well
-        self.admin_s.execute("systemctl --user stop docker.service; systemctl --now --user enable docker.socket")
-        self.restore_dir("/home/admin/.local/share/containers", reboot_safe=True)
-        self.addCleanup(self.admin_s.execute, "systemctl --user stop docker.service docker.socket || true")
-        # Ubuntu has old docker that does not know about --time
-        if m.image.startswith("ubuntu"):
-            self.addCleanup(self.admin_s.execute, "docker rm --force --all || true", timeout=300)
-        else:
-            self.addCleanup(self.admin_s.execute, "docker rm --force --time 0 --all || true")
-=======
-        # Enable user service as well; copy our images (except cockpit/ws) from system
-        self.admin_s.execute("""
-            systemctl --user stop podman.service
-            for img in $(ls /var/lib/test-images/*.tar | grep -v cockpitws); do podman load < "$img"; done
-            systemctl --now --user enable podman.socket
-            """)
-        self.addCleanup(self.admin_s.execute, """
-            systemctl --user stop podman.service podman.socket
-            podman system reset --force
-            """)
         # HACK: system reset has 10s timeout, make that faster with an extra `stop`
         # https://github.com/containers/podman/issues/21874
         # Ubuntu 22.04 has old podman that does not know about rm --time
         if m.image == 'ubuntu-2204':
-            self.addCleanup(self.admin_s.execute, "podman rm --force --all", timeout=300)
-            self.addCleanup(self.admin_s.execute, "podman pod rm --force --all", timeout=300)
+            self.addCleanup(self.admin_s.execute, "docker rm --force --all", timeout=300)
+            self.addCleanup(self.admin_s.execute, "docker pod rm --force --all", timeout=300)
         else:
-            self.addCleanup(self.admin_s.execute, "podman rm --force --time 0 --all")
-            self.addCleanup(self.admin_s.execute, "podman pod rm --force --time 0 --all")
->>>>>>> f2145f14
+            self.addCleanup(self.admin_s.execute, "docker rm --force --time 0 --all")
+            self.addCleanup(self.admin_s.execute, "docker pod rm --force --time 0 --all")
 
         # But disable it globally so that "systemctl --user disable" does what we expect
         m.execute("systemctl --global disable docker.socket")
@@ -210,16 +164,8 @@
         self.has_selinux = "arch" not in m.image and "debian" not in m.image and "ubuntu" not in m.image
         self.has_cgroupsV2 = m.image not in ["centos-8-stream"] and not m.image.startswith('rhel-8')
 
-<<<<<<< HEAD
-        # HACK: older c-ws versions always log an assertion, fixed in PR cockpit#16765
-        self.allow_journal_messages("json_object_get_string_member: assertion 'node != NULL' failed")
-
         self.system_images_count = int(self.execute(True, "docker images -n | wc -l").strip())
         self.user_images_count = int(self.execute(False, "docker images -n | wc -l").strip())
-=======
-        self.system_images_count = int(self.execute(True, "podman images -n | wc -l").strip())
-        self.user_images_count = int(self.execute(False, "podman images -n | wc -l").strip())
->>>>>>> f2145f14
 
         # allow console.error
         self.allow_browser_errors(
@@ -518,7 +464,7 @@
             become_superuser(b, passwordless=self.machine.image == "rhel4edge")
 
         # We are notified that we can also start the system one
-        b.wait_in_text("#overview div.pf-v5-c-alert .pf-v5-c-alert__title", "System Docker service is also available")
+        b.wait_in_text("#overview div.pf-v5-c-alert .pf-v5-c-alert__title", "Docker service is available")
         b.click("#overview div.pf-v5-c-alert .pf-v5-c-alert__action > button:contains(Start)")
         b.wait_not_present("#overview div.pf-v5-c-alert .pf-v5-c-alert__title")
 
@@ -607,7 +553,7 @@
         b.wait_not_present("#containers-containers-owner")
 
         # Test the isSystem boolean for searching
-        # https://github.com/cockpit-project/cockpit-docker/pull/891
+        # https://github.com/cockpit-project/cockpit-podman/pull/891
         b.click("#containers-containers-create-container-btn")
         b.set_input_text("#create-image-image-select-typeahead", "registry")
         b.wait_visible('button.pf-v5-c-select__menu-item:contains("registry")')
@@ -706,10 +652,6 @@
             self.execute(auth, f"docker run -d --name test-sh-system --stop-timeout 0 {IMG_ALPINE} sh")
             self.execute(auth, f"docker run -d --name swamped-crate-system --stop-timeout 0 {IMG_BUSYBOX} sleep 1000")
 
-        # Run two containers as admin (first exits immediately)
-        self.execute(False, f"docker run -d --name test-sh-user --stop-timeout 0 {IMG_ALPINE} sh")
-        self.execute(False, f"docker run -d --name swamped-crate-user --stop-timeout 0 {IMG_BUSYBOX} sleep 1000")
-
         # Test owner filtering
         if auth:
             self.waitNumImages(self.user_images_count + self.system_images_count)
@@ -745,27 +687,17 @@
         else:  # No 'owner' selector when not privileged
             b.wait_not_present("#containers-containers-owner")
 
-        user_containers = {}
         system_containers = {}
         for container in self.execute(True, "docker ps --all --no-trunc").strip().split("\n")[1:]:
             # <sha> <other things> <name>
             items = container.split()
             system_containers[items[-1]] = items[0]
-        for container in self.execute(False, "docker ps --all --no-trunc").strip().split("\n")[1:]:
-            # <sha> <other things> <name>
-            items = container.split()
-            user_containers[items[-1]] = items[0]
-
         # running busybox shown
         if auth:
             self.waitContainerRow("swamped-crate-system")
             self.waitContainer(system_containers["swamped-crate-system"], True, name='swamped-crate-system',
                                image=IMG_BUSYBOX, cmd="sleep 1000", state='Running')
 
-        self.waitContainerRow("swamped-crate-user")
-        self.waitContainer(user_containers["swamped-crate-user"], False, name='swamped-crate-user',
-                           image=IMG_BUSYBOX, cmd="sleep 1000", state='Running')
-
         # exited alpine not shown
         b.wait_not_in_text("#containers-containers", "alpine")
 
@@ -778,18 +710,12 @@
             self.waitContainer(system_containers["test-sh-system"], True, name='test-sh-system', image=IMG_ALPINE,
                                cmd='sh', state=NOT_RUNNING)
 
-        self.waitContainer(user_containers["test-sh-user"], False, name='test-sh-user', image=IMG_ALPINE,
-                           cmd='sh', state=NOT_RUNNING)
-
-        self.performContainerAction("swamped-crate-user", "Delete")
-        self.confirm_modal("Cancel")
-
         if auth:
             self.performContainerAction("swamped-crate-system", "Delete")
             self.confirm_modal("Cancel")
 
         # Checked order of containers
-        expected = ["swamped-crate-user", "test-sh-user"]
+        expected = ["swamped-crate-user"]
         if auth:
             expected.extend(["swamped-crate-system", "test-sh-system"])
         expected.extend([expected_ws])
@@ -800,8 +726,6 @@
         if auth:
             self.waitContainer(system_containers["swamped-crate-system"], True, name='swamped-crate-system',
                                image=IMG_BUSYBOX, cmd="sleep 1000", state='Running')
-        self.waitContainer(user_containers["swamped-crate-user"], False, name='swamped-crate-user',
-                           image=IMG_BUSYBOX, cmd="sleep 1000", state='Running')
         # check exited alpine not in running list
         b.wait_not_in_text("#containers-containers", "alpine")
 
@@ -812,15 +736,6 @@
             self.waitContainerRow("swamped-crate-system", False)
 
         self.filter_containers("all")
-
-        self.performContainerAction("swamped-crate-user", "Delete")
-        self.confirm_modal("Force delete")
-        self.waitContainerRow("swamped-crate-user", False)
-
-        self.waitContainerRow("test-sh-user")
-        self.performContainerAction("test-sh-user", "Delete")
-        self.confirm_modal("Delete")
-        b.wait_not_in_text("#containers-containers", "test-sh-user")
 
         if auth:
             self.waitContainerRow("test-sh-system")
@@ -947,7 +862,7 @@
         tmpdir = self.execute(auth, "mktemp -d").strip()
         self.execute(auth, f"echo 'FROM {IMG_REGISTRY}\nRUN ls' > {tmpdir}/Dockerfile")
         IMG_INTERMEDIATE = 'localhost/test-intermediate'
-        self.execute(auth, f"podman build -t {IMG_INTERMEDIATE} {tmpdir}")
+        self.execute(auth, f"docker build -t {IMG_INTERMEDIATE} {tmpdir}")
         b.click(f'#containers-images tbody tr:contains("{IMG_INTERMEDIATE}") .ct-container-create')
         b.wait_visible('div.pf-v5-c-modal-box header:contains("Create container")')
         b.click("#create-image-create-btn")
@@ -955,7 +870,7 @@
         self.waitContainerRow(IMG_INTERMEDIATE)
 
         # Delete intermediate image which is in use
-        self.execute(auth, f"podman untag {IMG_INTERMEDIATE}")
+        self.execute(auth, f"docker untag {IMG_INTERMEDIATE}")
         clickDeleteImage(intermediate_image_sel)
         self.confirm_modal("Delete")
         self.confirm_modal("Force delete")
@@ -1244,7 +1159,7 @@
             .expectDownloadSuccess()
         # test recognition/deletion of multiple image tags
         second_tag = "localhost/copybox:latest"
-        self.execute(False, f"podman tag localhost:5000/my-busybox {second_tag}")
+        self.execute(False, f"docker tag localhost:5000/my-busybox {second_tag}")
         # expand details
         b.click("#containers-images tr:contains('my-busybox') td.pf-v5-c-table__toggle button")
         b.wait_in_text("#containers-images tbody.pf-m-expanded tr .image-details", second_tag)
@@ -1507,36 +1422,18 @@
         b = self.browser
 
         def disable_system():
-<<<<<<< HEAD
-            self.execute(True, "systemctl disable --now docker.socket")
-            self.execute(True, "killall docker || true")
-=======
-            self.execute(True, "systemctl disable --now podman.socket; systemctl stop podman.service")
->>>>>>> f2145f14
+            self.execute(True, "systemctl disable --now docker.socket; systemctl stop docker.service; systemctl stop containerd.service")
 
         def enable_system():
             self.execute(True, "systemctl enable --now docker.socket")
 
-        def enable_user():
-            self.execute(False, "systemctl --user enable --now docker.socket")
-
-        def disable_user():
-            self.execute(False, "systemctl --user disable --now docker.socket")
-
         def is_active_system(string):
             b.wait(lambda: self.execute(True, "systemctl is-active docker.socket || true").strip() == string)
 
         def is_enabled_system(string):
             b.wait(lambda: self.execute(True, "systemctl is-enabled docker.socket || true").strip() == string)
 
-        def is_active_user(string):
-            b.wait(lambda: self.execute(False, "systemctl --user is-active docker.socket || true").strip() == string)
-
-        def is_enabled_user(string):
-            b.wait(lambda: self.execute(False, "systemctl --user is-enabled docker.socket || true").strip() == string)
-
         disable_system()
-        disable_user()
         self.login_and_go("/docker")
 
         # Troubleshoot action
@@ -1555,52 +1452,31 @@
         b.wait_not_present("#overview div.pf-v5-c-alert.pf-m-info")
 
         is_active_system("active")
-        is_active_user("active")
         is_enabled_system("enabled")
-        is_enabled_user("enabled")
 
         # Start action, without enabling
         disable_system()
-        disable_user()
         b.click("#app .pf-v5-c-empty-state input[type=checkbox]")
         b.assert_pixels("#app .pf-v5-c-empty-state", "docker-service-disabled", skip_layouts=["medium", "mobile"])
         b.click("#app .pf-v5-c-empty-state button.pf-m-primary")
 
         b.wait_visible("#containers-containers")
         is_enabled_system("disabled")
-        is_enabled_user("disabled")
         is_active_system("active")
-        is_active_user("active")
 
         b.logout()
         disable_system()
         # HACK: Due to https://github.com/containers/docker/issues/7180, avoid
         # user docker.service to time out; make sure to start it afresh
-        disable_user()
-        enable_user()
         self.login_and_go("/docker")
-        b.wait_in_text("#overview div.pf-v5-c-alert .pf-v5-c-alert__title", "System Docker service is also available")
+        self.login_and_go("/docker")
+        b.wait_in_text("#overview div.pf-v5-c-alert .pf-v5-c-alert__title", "Docker service is available")
         b.click("#overview div.pf-v5-c-alert .pf-v5-c-alert__action > button:contains(Start)")
         b.wait_not_present("#overview div.pf-v5-c-alert")
         is_active_system("active")
-        is_active_user("active")
-        is_enabled_user("enabled")
         is_enabled_system("enabled")
 
         b.logout()
-        disable_user()
-        enable_system()
-        self.login_and_go("/docker")
-        b.wait_in_text("#overview div.pf-v5-c-alert .pf-v5-c-alert__title", "User Docker service is also available")
-        b.click("#overview div.pf-v5-c-alert .pf-v5-c-alert__action > button:contains(Start)")
-        b.wait_not_present("#overview div.pf-v5-c-alert")
-        is_active_system("active")
-        is_active_user("active")
-        is_enabled_user("enabled")
-        is_enabled_system("enabled")
-
-        b.logout()
-        disable_user()
         disable_system()
         self.login_and_go("/docker", superuser=False)
         b.click("#app .pf-v5-c-empty-state button.pf-m-primary")
@@ -1608,14 +1484,11 @@
         b.wait_not_present("#overview div.pf-v5-c-alert")
 
         is_active_system("inactive")
-        is_active_user("active")
-        is_enabled_user("enabled")
         is_enabled_system("disabled")
         b.logout()
 
         # no Troubleshoot action without cockpit-system package
         disable_system()
-        disable_user()
         self.restore_dir("/usr/share/cockpit/systemd")
         self.machine.execute("rm /usr/share/cockpit/systemd/manifest.json")
         self.login_and_go("/docker")
@@ -1695,12 +1568,7 @@
         b.click('.pf-v5-c-modal-box__footer #create-image-create-run-btn')
         sel = " span:not(.downloading)"
         b.wait(lambda: self.getContainerAttr(container_name, "State", sel) in 'Running')
-<<<<<<< HEAD
-        output = self.execute(auth, f"docker exec {container_name} ls -lh /latest || true").strip()
-        self.assertEqual('', output)
-=======
-        self.execute(auth, f"podman exec {container_name} test ! -e /latest")
->>>>>>> f2145f14
+        self.execute(auth, f"docker exec {container_name} test ! -e /latest")
 
         # Now that we have downloaded an image, verify that selecting download latest image
         # downloads the latest image we now push to the registry. Note this image has a /latest file
@@ -1967,13 +1835,8 @@
         b.wait_not_in_text(f'#containers-containers tr:contains("{IMG_BUSYBOX}") dt:contains("Ports") + dd',
                            '7001/tcp')
 
-<<<<<<< HEAD
         ports = self.execute(auth, "docker inspect --format '{{.NetworkSettings.Ports}}' busybox-with-tty")
         self.assertIn('5000/tcp:[{ 6000}]', ports)
-=======
-        ports = self.execute(auth, "podman inspect --format '{{.NetworkSettings.Ports}}' busybox-with-tty")
-        self.assertRegex(ports, r'5000/tcp:\[{(0.0.0.0)? 6000}\]')
->>>>>>> f2145f14
         self.assertIn('5001/udp:[{127.0.0.1 6001}]', ports)
         self.assertIn('8001/tcp:[{', ports)
         self.assertIn('9001/tcp:[{127.0.0.2 ', ports)
@@ -2171,13 +2034,8 @@
         b.set_input_text('#containers-filter', '')
 
         if not auth or not self.machine.ostree_image:  # don't kill ws container
-<<<<<<< HEAD
-            # Ubuntu has old docker that does not know about --time
-            if not m.image.startswith("ubuntu"):
-=======
-            # Ubuntu 22.04 has old podman that does not know about --time
+            # Ubuntu 22.04 has old docker that does not know about --time
             if m.image != 'ubuntu-2204':
->>>>>>> f2145f14
                 # Remove all containers first as it is not possible to set --time 0 to rmi command
                 self.execute(auth, "docker rm --all --force --time 0")
             self.execute(auth, "docker rmi -af")
@@ -2584,11 +2442,6 @@
     def testHealthcheckUser(self):
         self._testHealthcheck(False)
 
-    # Ubuntu 2204 lacks user systemd units
-    # https://github.com/containers/docker/commit/9312d458b4254b48e331d1ae40cb2f6d0fec9bd0
-    @testlib.skipImage("docker-restart not available for user", "ubuntu-2204")
-    def testDockerRestartEnabledUser(self):
-        self._testDockerRestartEnabled(False)
 
     def testdockerRestartEnabledSystem(self):
         self._testdockerRestartEnabled(True)
@@ -2597,14 +2450,6 @@
         b = self.browser
         if auth:
             self.addCleanup(self.machine.execute, "systemctl disable docker-restart.service")
-        else:
-            self.addCleanup(self.machine.execute, "systemctl --user disable docker-restart.service")
-            self.machine.execute("loginctl enable-linger $(id -u admin)")
-            # HACK: verify that the file we watch exists
-            self.assertTrue(self.machine.execute("""
-                    if test -e /var/lib/systemd/linger/admin; then echo yes; fi
-            """).strip() != "")
-            self.addCleanup(self.machine.execute, "loginctl disable-linger $(id -u admin)")
 
         # Drop user images for easy selection
         if auth:
@@ -2633,50 +2478,7 @@
         self.assertEqual(self.getRestartPolicy(auth, container_name), '{always 0}')
         if auth:
             dockerRestartEnabled = self.execute(True, "systemctl is-enabled docker-restart.service || true").strip()
-        else:
-            dockerRestartEnabled = self.execute(False,
-                                                "systemctl --user is-enabled docker-restart.service || true").strip()
         self.assertEqual(dockerRestartEnabled, 'enabled')
-
-    def _testCreateContainerInPod(self, auth):
-        b = self.browser
-
-        container_name = 'containerinpod'
-        podname = "pod1"
-        self.execute(auth, f"docker pod create --infra=false --name={podname}")
-
-        self.login(auth)
-
-        self.filter_containers('all')
-        b.click(".create-container-in-pod")
-
-        # the podname should be in the "Create container" header
-        self.assertIn(podname, b.text("#pf-modal-part-1"))
-
-        b.set_input_text("#run-image-dialog-name", container_name)
-        b.set_input_text("#create-image-image-select-typeahead", IMG_BUSYBOX_LATEST)
-        b.click('button.pf-v5-c-toggle-group__button:contains("Local")')
-        b.click(f'button.pf-v5-c-select__menu-item:contains("{IMG_BUSYBOX_LATEST}")')
-        b.click('.pf-v5-c-modal-box__footer #create-image-create-run-btn')
-        b.wait_not_present("#run-image-dialog-name")
-
-        container_sha = self.execute(auth, f"docker inspect --format '{{{{.Id}}}}' {container_name}").strip()
-        self.waitContainer(container_sha, auth, name=container_name, image=IMG_BUSYBOX, cmd='sh',
-                           state='Running', owner="system" if auth else "admin", pod=podname)
-
-        # Check that we correctly preselect owner
-        if auth:
-            self.execute(False, "docker pod create --infra=false --name=system_pod")
-            b.click("#table-system_pod .create-container-in-pod")
-            b.wait_visible("#run-image-dialog-owner-user:checked")
-            b.wait_visible("#run-image-dialog-owner-user:disabled")
-            b.wait_visible("#run-image-dialog-owner-system:disabled")
-
-    def testCreateContainerInPodSystem(self):
-        self._testCreateContainerInPod(True)
-
-    def testCreateContainerInPodUser(self):
-        self._testCreateContainerInPod(False)
 
     def testPauseResumeContainerSystem(self):
         self._testPauseResumeContainer(True)
@@ -2713,9 +2515,6 @@
 
     def testRenameContainerSystem(self):
         self._testRenameContainer(True)
-
-    def testRenameContainerUser(self):
-        self._testRenameContainer(False)
 
     def _testRenameContainer(self, auth):
         b = self.browser
@@ -2843,7 +2642,6 @@
         # b.set_input_text('#create-pod-dialog-publish-3-container-port', '9001')
 
         # Volumes
-<<<<<<< HEAD
         # if self.machine.image not in ["ubuntu-2204"]:
         #     b.click('.volume-form .btn-add')
         #     rodir, rwdir = m.execute("mktemp; mktemp").split('\n')[:2]
@@ -2888,80 +2686,17 @@
         # b.wait_in_text('#containers-containers tr:contains("alpine") dt:contains("Ports") + dd',
         #                ' \u2192 9001/tcp')
 
-    #     # Validate ports via inspect as we do not show them in the UI yet
-    #     pod_info = json.loads(self.execute(auth, f"docker pod inspect {pod_name}").strip())
-    #     port_bindings = pod_info['InfraConfig']['PortBindings']
-    #     self.assertEqual(port_bindings['5000/tcp'], [{'HostIp': '', 'HostPort': '6000'}])
-    #     self.assertEqual(port_bindings['5001/udp'], [{'HostIp': '127.0.0.1', 'HostPort': '6001'}])
-    #     # Host port is randomized as not provided
-    #     self.assertTrue(port_bindings['9001/tcp'])
-
-    #     # Create pod as admin
-    #     if auth:
-    #         pod_name = 'testpod2'
-    #         b.click("#containers-containers-create-pod-btn")
-    #         b.set_input_text("#create-pod-dialog-name", pod_name)
-    #         b.click("#create-pod-dialog-owner-user")
-    #         b.click("#create-pod-create-btn")
+
+        # Create pod as admin
+        # if auth:
+        #     pod_name = 'testpod2'
+        #     b.click("#containers-containers-create-pod-btn")
+        #     b.set_input_text("#create-pod-dialog-name", pod_name)
+        #     b.click("#create-pod-dialog-owner-user")
+        #     b.click("#create-pod-create-btn")
 
     #         b.set_val("#containers-containers-filter", "all")
     #         self.waitPodContainer(pod_name, [])
-=======
-        if self.machine.image not in ["ubuntu-2204"]:
-            b.click('.volume-form .btn-add')
-            rodir, rwdir = m.execute("mktemp; mktemp").split('\n')[:2]
-            m.execute(f"chown admin:admin {rodir}")
-            m.execute(f"chown admin:admin {rwdir}")
-
-            if self.has_selinux:
-                b.set_val('#create-pod-dialog-volume-0-selinux', "z")
-            else:
-                b.wait_not_present('#create-pod-dialog-volume-0-selinux')
-
-            b.set_file_autocomplete_val("#create-pod-dialog-volume-0 .pf-v5-c-select", rodir)
-            b.set_input_text('#create-pod-dialog-volume-0-container-path', '/tmp/ro')
-            b.click('.volume-form .btn-add')
-
-            b.set_file_autocomplete_val("#create-pod-dialog-volume-1 .pf-v5-c-select", rwdir)
-            b.set_input_text('#create-pod-dialog-volume-1-container-path', '/tmp/rw')
-
-        b.click("#create-pod-create-btn")
-        b.set_val("#containers-containers-filter", "all")
-        self.waitPodContainer(pod_name, [])
-
-        container_name = 'test-pod-1-system' if auth else 'test-pod-1'
-        cmd = f"podman run -d --pod {pod_name} --name {container_name} --stop-timeout 0 {IMG_ALPINE} sleep 500"
-        containerId = self.execute(auth, cmd).strip()
-        self.waitPodContainer(pod_name,
-                              [{"name": container_name, "image": IMG_ALPINE,
-                                "command": "sleep 500", "state": "Running", "id": containerId}], auth)
-
-        self.toggleExpandedContainer(container_name)
-        b.click(".pf-m-expanded button:contains('Integration')")
-        if self.machine.image not in ["ubuntu-2204"]:
-            b.wait_in_text('#containers-containers tr:contains("alpine") dt:contains("Volumes") + dd',
-                           f"{rodir} \u2194 /tmp/ro")
-            b.wait_in_text('#containers-containers tr:contains("alpine") dt:contains("Volumes") + dd',
-                           f"{rwdir} \u2194 /tmp/rw")
-
-        b.wait_in_text('#containers-containers tr:contains("alpine") dt:contains("Ports") + dd',
-                       '0.0.0.0:6000 \u2192 5000/tcp')
-        b.wait_in_text('#containers-containers tr:contains("alpine") dt:contains("Ports") + dd',
-                       '127.0.0.1:6001 \u2192 5001/udp')
-        b.wait_in_text('#containers-containers tr:contains("alpine") dt:contains("Ports") + dd',
-                       ' \u2192 9001/tcp')
-
-        # Create pod as admin
-        if auth:
-            pod_name = 'testpod2'
-            b.click("#containers-containers-create-pod-btn")
-            b.set_input_text("#create-pod-dialog-name", pod_name)
-            b.click("#create-pod-dialog-owner-user")
-            b.click("#create-pod-create-btn")
-
-            b.set_val("#containers-containers-filter", "all")
-            self.waitPodContainer(pod_name, [])
->>>>>>> f2145f14
 
     @testlib.skipImage("passthrough log driver not supported", "ubuntu-2204")
     def testLogErrors(self):
